import pytest
import torch
import platform
import os
import fnmatch

_IS_MAC = platform.system() == 'Darwin'

try:
    from torchvision.models.feature_extraction import create_feature_extractor, get_graph_node_names, NodePathTracer
    has_fx_feature_extraction = True
except ImportError:
    has_fx_feature_extraction = False

import timm
from timm import list_models, create_model, set_scriptable, get_pretrained_cfg_value
from timm.models.fx_features import _leaf_modules, _autowrap_functions    

if hasattr(torch._C, '_jit_set_profiling_executor'):
    # legacy executor is too slow to compile large models for unit tests
    # no need for the fusion performance here
    torch._C._jit_set_profiling_executor(True)
    torch._C._jit_set_profiling_mode(False)

# transformer models don't support many of the spatial / feature based model functionalities
NON_STD_FILTERS = [
    'vit_*', 'tnt_*', 'pit_*', 'swin_*', 'coat_*', 'cait_*', '*mixer_*', 'gmlp_*', 'resmlp_*', 'twins_*',
    'convit_*', 'levit*', 'visformer*', 'deit*', 'jx_nest_*', 'nest_*', 'xcit_*', 'crossvit_*', 'beit*',
    'poolformer_*', 'volo_*', 'sequencer2d_*', 'swinv2_*', 'pvt_v2*', 'mvitv2*', 'gcvit*', 'efficientformer*',
<<<<<<< HEAD
    'coatnet*', 'coatnext*', 'maxvit*', 'maxxvit*', 'davit*',
=======
    'coatnet*', 'coatnext*', 'maxvit*', 'maxxvit*', 'eva_*'
>>>>>>> 434a0393
]
NUM_NON_STD = len(NON_STD_FILTERS)

# exclude models that cause specific test failures
if 'GITHUB_ACTIONS' in os.environ:
    # GitHub Linux runner is slower and hits memory limits sooner than MacOS, exclude bigger models
    EXCLUDE_FILTERS = [
        '*efficientnet_l2*', '*resnext101_32x48d', '*in21k', '*152x4_bitm', '*101x3_bitm', '*50x3_bitm',
        '*nfnet_f3*', '*nfnet_f4*', '*nfnet_f5*', '*nfnet_f6*', '*nfnet_f7*', '*efficientnetv2_xl*',
        '*resnetrs350*', '*resnetrs420*', 'xcit_large_24_p8*', 'vit_huge*', 'vit_gi*', 'swin*huge*',
        'swin*giant*']
    NON_STD_EXCLUDE_FILTERS = ['vit_huge*', 'vit_gi*', 'swin*giant*', 'eva_giant*']
else:
    EXCLUDE_FILTERS = []
    NON_STD_EXCLUDE_FILTERS = ['vit_gi*']

TARGET_FWD_SIZE = MAX_FWD_SIZE = 384
TARGET_BWD_SIZE = 128
MAX_BWD_SIZE = 320
MAX_FWD_OUT_SIZE = 448
TARGET_JIT_SIZE = 128
MAX_JIT_SIZE = 320
TARGET_FFEAT_SIZE = 96
MAX_FFEAT_SIZE = 256
TARGET_FWD_FX_SIZE = 128
MAX_FWD_FX_SIZE = 224
TARGET_BWD_FX_SIZE = 128
MAX_BWD_FX_SIZE = 224


def _get_input_size(model=None, model_name='', target=None):
    if model is None:
        assert model_name, "One of model or model_name must be provided"
        input_size = get_pretrained_cfg_value(model_name, 'input_size')
        fixed_input_size = get_pretrained_cfg_value(model_name, 'fixed_input_size')
        min_input_size = get_pretrained_cfg_value(model_name, 'min_input_size')
    else:
        default_cfg = model.default_cfg
        input_size = default_cfg['input_size']
        fixed_input_size = default_cfg.get('fixed_input_size', None)
        min_input_size = default_cfg.get('min_input_size', None)
    assert input_size is not None

    if fixed_input_size:
        return input_size

    if min_input_size:
        if target and max(input_size) > target:
            input_size = min_input_size
    else:
        if target and max(input_size) > target:
            input_size = tuple([min(x, target) for x in input_size])
    return input_size


@pytest.mark.timeout(120)
@pytest.mark.parametrize('model_name', list_models(exclude_filters=EXCLUDE_FILTERS))
@pytest.mark.parametrize('batch_size', [1])
def test_model_forward(model_name, batch_size):
    """Run a single forward pass with each model"""
    model = create_model(model_name, pretrained=False)
    model.eval()

    input_size = _get_input_size(model=model, target=TARGET_FWD_SIZE)
    if max(input_size) > MAX_FWD_SIZE:
        pytest.skip("Fixed input size model > limit.")
    inputs = torch.randn((batch_size, *input_size))
    outputs = model(inputs)

    assert outputs.shape[0] == batch_size
    assert not torch.isnan(outputs).any(), 'Output included NaNs'


@pytest.mark.timeout(120)
@pytest.mark.parametrize('model_name', list_models(exclude_filters=EXCLUDE_FILTERS, name_matches_cfg=True))
@pytest.mark.parametrize('batch_size', [2])
def test_model_backward(model_name, batch_size):
    """Run a single forward pass with each model"""
    input_size = _get_input_size(model_name=model_name, target=TARGET_BWD_SIZE)
    if max(input_size) > MAX_BWD_SIZE:
        pytest.skip("Fixed input size model > limit.")

    model = create_model(model_name, pretrained=False, num_classes=42)
    num_params = sum([x.numel() for x in model.parameters()])
    model.train()

    inputs = torch.randn((batch_size, *input_size))
    outputs = model(inputs)
    if isinstance(outputs, tuple):
        outputs = torch.cat(outputs)
    outputs.mean().backward()
    for n, x in model.named_parameters():
        assert x.grad is not None, f'No gradient for {n}'
    num_grad = sum([x.grad.numel() for x in model.parameters() if x.grad is not None])

    assert outputs.shape[-1] == 42
    assert num_params == num_grad, 'Some parameters are missing gradients'
    assert not torch.isnan(outputs).any(), 'Output included NaNs'


@pytest.mark.timeout(300)
@pytest.mark.parametrize('model_name', list_models(exclude_filters=NON_STD_FILTERS))
@pytest.mark.parametrize('batch_size', [1])
def test_model_default_cfgs(model_name, batch_size):
    """Run a single forward pass with each model"""
    model = create_model(model_name, pretrained=False)
    model.eval()
    state_dict = model.state_dict()
    cfg = model.default_cfg

    pool_size = cfg['pool_size']
    input_size = model.default_cfg['input_size']

    if all([x <= MAX_FWD_OUT_SIZE for x in input_size]) and \
            not any([fnmatch.fnmatch(model_name, x) for x in EXCLUDE_FILTERS]):
        # output sizes only checked if default res <= 448 * 448 to keep resource down
        input_size = tuple([min(x, MAX_FWD_OUT_SIZE) for x in input_size])
        input_tensor = torch.randn((batch_size, *input_size))

        # test forward_features (always unpooled)
        outputs = model.forward_features(input_tensor)
        assert outputs.shape[-1] == pool_size[-1] and outputs.shape[-2] == pool_size[-2], 'unpooled feature shape != config'

        # test forward after deleting the classifier, output should be poooled, size(-1) == model.num_features
        model.reset_classifier(0)
        outputs = model.forward(input_tensor)
        assert len(outputs.shape) == 2
        assert outputs.shape[-1] == model.num_features

        # test model forward without pooling and classifier
        model.reset_classifier(0, '')  # reset classifier and set global pooling to pass-through
        outputs = model.forward(input_tensor)
        assert len(outputs.shape) == 4
        if not isinstance(model, (timm.models.MobileNetV3, timm.models.GhostNet, timm.models.VGG)):
            # mobilenetv3/ghostnet/vgg forward_features vs removed pooling differ due to location or lack of GAP
            assert outputs.shape[-1] == pool_size[-1] and outputs.shape[-2] == pool_size[-2]

        if 'pruned' not in model_name:  # FIXME better pruned model handling
            # test classifier + global pool deletion via __init__
            model = create_model(model_name, pretrained=False, num_classes=0, global_pool='').eval()
            outputs = model.forward(input_tensor)
            assert len(outputs.shape) == 4
            if not isinstance(model, (timm.models.MobileNetV3, timm.models.GhostNet, timm.models.VGG)):
                assert outputs.shape[-1] == pool_size[-1] and outputs.shape[-2] == pool_size[-2]

    # check classifier name matches default_cfg
    if cfg.get('num_classes', None):
        classifier = cfg['classifier']
        if not isinstance(classifier, (tuple, list)):
            classifier = classifier,
        for c in classifier:
            assert c + ".weight" in state_dict.keys(), f'{c} not in model params'

    # check first conv(s) names match default_cfg
    first_conv = cfg['first_conv']
    if isinstance(first_conv, str):
        first_conv = (first_conv,)
    assert isinstance(first_conv, (tuple, list))
    for fc in first_conv:
        assert fc + ".weight" in state_dict.keys(), f'{fc} not in model params'


@pytest.mark.timeout(300)
@pytest.mark.parametrize('model_name', list_models(filter=NON_STD_FILTERS, exclude_filters=NON_STD_EXCLUDE_FILTERS))
@pytest.mark.parametrize('batch_size', [1])
def test_model_default_cfgs_non_std(model_name, batch_size):
    """Run a single forward pass with each model"""
    model = create_model(model_name, pretrained=False)
    model.eval()
    state_dict = model.state_dict()
    cfg = model.default_cfg

    input_size = _get_input_size(model=model)
    if max(input_size) > 320:  # FIXME const
        pytest.skip("Fixed input size model > limit.")

    input_tensor = torch.randn((batch_size, *input_size))
    feat_dim = getattr(model, 'feature_dim', None)

    outputs = model.forward_features(input_tensor)
    if isinstance(outputs, (tuple, list)):
        # cannot currently verify multi-tensor output.
        pass
    else:
        if feat_dim is None:
            feat_dim = -1 if outputs.ndim == 3 else 1
        assert outputs.shape[feat_dim] == model.num_features

    # test forward after deleting the classifier, output should be poooled, size(-1) == model.num_features
    model.reset_classifier(0)
    outputs = model.forward(input_tensor)
    if isinstance(outputs,  (tuple, list)):
        outputs = outputs[0]
    if feat_dim is None:
        feat_dim = -1 if outputs.ndim == 3 else 1
    assert outputs.shape[feat_dim] == model.num_features, 'pooled num_features != config'

    model = create_model(model_name, pretrained=False, num_classes=0).eval()
    outputs = model.forward(input_tensor)
    if isinstance(outputs, (tuple, list)):
        outputs = outputs[0]
    if feat_dim is None:
        feat_dim = -1 if outputs.ndim == 3 else 1
    assert outputs.shape[feat_dim] == model.num_features

    # check classifier name matches default_cfg
    if cfg.get('num_classes', None):
        classifier = cfg['classifier']
        if not isinstance(classifier, (tuple, list)):
            classifier = classifier,
        for c in classifier:
            assert c + ".weight" in state_dict.keys(), f'{c} not in model params'

    # check first conv(s) names match default_cfg
    first_conv = cfg['first_conv']
    if isinstance(first_conv, str):
        first_conv = (first_conv,)
    assert isinstance(first_conv, (tuple, list))
    for fc in first_conv:
        assert fc + ".weight" in state_dict.keys(), f'{fc} not in model params'


if 'GITHUB_ACTIONS' not in os.environ:
    @pytest.mark.timeout(120)
    @pytest.mark.parametrize('model_name', list_models(pretrained=True))
    @pytest.mark.parametrize('batch_size', [1])
    def test_model_load_pretrained(model_name, batch_size):
        """Create that pretrained weights load, verify support for in_chans != 3 while doing so."""
        in_chans = 3 if 'pruned' in model_name else 1  # pruning not currently supported with in_chans change
        create_model(model_name, pretrained=True, in_chans=in_chans, num_classes=5)
        create_model(model_name, pretrained=True, in_chans=in_chans, num_classes=0)

    @pytest.mark.timeout(120)
    @pytest.mark.parametrize('model_name', list_models(pretrained=True, exclude_filters=NON_STD_FILTERS))
    @pytest.mark.parametrize('batch_size', [1])
    def test_model_features_pretrained(model_name, batch_size):
        """Create that pretrained weights load when features_only==True."""
        create_model(model_name, pretrained=True, features_only=True)

EXCLUDE_JIT_FILTERS = [
    '*iabn*', 'tresnet*',  # models using inplace abn unlikely to ever be scriptable
    'dla*', 'hrnet*', 'ghostnet*',  # hopefully fix at some point
    'vit_large_*', 'vit_huge_*', 'vit_gi*',
]


@pytest.mark.timeout(120)
@pytest.mark.parametrize(
    'model_name', list_models(exclude_filters=EXCLUDE_FILTERS + EXCLUDE_JIT_FILTERS, name_matches_cfg=True))
@pytest.mark.parametrize('batch_size', [1])
def test_model_forward_torchscript(model_name, batch_size):
    """Run a single forward pass with each model"""
    input_size = _get_input_size(model_name=model_name, target=TARGET_JIT_SIZE)
    if max(input_size) > MAX_JIT_SIZE:
        pytest.skip("Fixed input size model > limit.")

    with set_scriptable(True):
        model = create_model(model_name, pretrained=False)
    model.eval()

    model = torch.jit.script(model)
    outputs = model(torch.randn((batch_size, *input_size)))

    assert outputs.shape[0] == batch_size
    assert not torch.isnan(outputs).any(), 'Output included NaNs'


EXCLUDE_FEAT_FILTERS = [
    '*pruned*',  # hopefully fix at some point
] + NON_STD_FILTERS
if 'GITHUB_ACTIONS' in os.environ:  # and 'Linux' in platform.system():
    # GitHub Linux runner is slower and hits memory limits sooner than MacOS, exclude bigger models
    EXCLUDE_FEAT_FILTERS += ['*resnext101_32x32d', '*resnext101_32x16d']


@pytest.mark.timeout(120)
@pytest.mark.parametrize('model_name', list_models(exclude_filters=EXCLUDE_FILTERS + EXCLUDE_FEAT_FILTERS))
@pytest.mark.parametrize('batch_size', [1])
def test_model_forward_features(model_name, batch_size):
    """Run a single forward pass with each model in feature extraction mode"""
    model = create_model(model_name, pretrained=False, features_only=True)
    model.eval()
    expected_channels = model.feature_info.channels()
    assert len(expected_channels) >= 4  # all models here should have at least 4 feature levels by default, some 5 or 6

    input_size = _get_input_size(model=model, target=TARGET_FFEAT_SIZE)
    if max(input_size) > MAX_FFEAT_SIZE:
        pytest.skip("Fixed input size model > limit.")

    outputs = model(torch.randn((batch_size, *input_size)))
    assert len(expected_channels) == len(outputs)
    for e, o in zip(expected_channels, outputs):
        assert e == o.shape[1]
        assert o.shape[0] == batch_size
        assert not torch.isnan(o).any()


if not _IS_MAC:
    # MACOS test runners are really slow, only running tests below this point if not on a Darwin runner...

    def _create_fx_model(model, train=False):
        # This block of code does a bit of juggling to handle any case where there are multiple outputs in train mode
        # So we trace once and look at the graph, and get the indices of the nodes that lead into the original fx output
        # node. Then we use those indices to select from train_nodes returned by torchvision get_graph_node_names
        tracer_kwargs = dict(
            leaf_modules=list(_leaf_modules),
            autowrap_functions=list(_autowrap_functions),
            #enable_cpatching=True,
            param_shapes_constant=True
        )
        train_nodes, eval_nodes = get_graph_node_names(model, tracer_kwargs=tracer_kwargs)

        eval_return_nodes = [eval_nodes[-1]]
        train_return_nodes = [train_nodes[-1]]
        if train:
            tracer = NodePathTracer(**tracer_kwargs)
            graph = tracer.trace(model)
            graph_nodes = list(reversed(graph.nodes))
            output_node_names = [n.name for n in graph_nodes[0]._input_nodes.keys()]
            graph_node_names = [n.name for n in graph_nodes]
            output_node_indices = [-graph_node_names.index(node_name) for node_name in output_node_names]
            train_return_nodes = [train_nodes[ix] for ix in output_node_indices]

        fx_model = create_feature_extractor(
            model,
            train_return_nodes=train_return_nodes,
            eval_return_nodes=eval_return_nodes,
            tracer_kwargs=tracer_kwargs,
        )
        return fx_model


    EXCLUDE_FX_FILTERS = ['vit_gi*']
    # not enough memory to run fx on more models than other tests
    if 'GITHUB_ACTIONS' in os.environ:
        EXCLUDE_FX_FILTERS += [
            'beit_large*',
            'mixer_l*',
            '*nfnet_f2*',
            '*resnext101_32x32d',
            'resnetv2_152x2*',
            'resmlp_big*',
            'resnetrs270',
            'swin_large*',
            'vgg*',
            'vit_large*',
            'vit_base_patch8*',
            'xcit_large*',
        ]


    @pytest.mark.timeout(120)
    @pytest.mark.parametrize('model_name', list_models(exclude_filters=EXCLUDE_FILTERS + EXCLUDE_FX_FILTERS))
    @pytest.mark.parametrize('batch_size', [1])
    def test_model_forward_fx(model_name, batch_size):
        """
        Symbolically trace each model and run single forward pass through the resulting GraphModule
        Also check that the output of a forward pass through the GraphModule is the same as that from the original Module
        """
        if not has_fx_feature_extraction:
            pytest.skip("Can't test FX. Torch >= 1.10 and Torchvision >= 0.11 are required.")

        model = create_model(model_name, pretrained=False)
        model.eval()

        input_size = _get_input_size(model=model, target=TARGET_FWD_FX_SIZE)
        if max(input_size) > MAX_FWD_FX_SIZE:
            pytest.skip("Fixed input size model > limit.")
        with torch.no_grad():
            inputs = torch.randn((batch_size, *input_size))
            outputs = model(inputs)
            if isinstance(outputs, tuple):
                outputs = torch.cat(outputs)

            model = _create_fx_model(model)
            fx_outputs = tuple(model(inputs).values())
            if isinstance(fx_outputs, tuple):
                fx_outputs = torch.cat(fx_outputs)

        assert torch.all(fx_outputs == outputs)
        assert outputs.shape[0] == batch_size
        assert not torch.isnan(outputs).any(), 'Output included NaNs'


    @pytest.mark.timeout(120)
    @pytest.mark.parametrize('model_name', list_models(
        exclude_filters=EXCLUDE_FILTERS + EXCLUDE_FX_FILTERS, name_matches_cfg=True))
    @pytest.mark.parametrize('batch_size', [2])
    def test_model_backward_fx(model_name, batch_size):
        """Symbolically trace each model and run single backward pass through the resulting GraphModule"""
        if not has_fx_feature_extraction:
            pytest.skip("Can't test FX. Torch >= 1.10 and Torchvision >= 0.11 are required.")

        input_size = _get_input_size(model_name=model_name, target=TARGET_BWD_FX_SIZE)
        if max(input_size) > MAX_BWD_FX_SIZE:
            pytest.skip("Fixed input size model > limit.")

        model = create_model(model_name, pretrained=False, num_classes=42)
        model.train()
        num_params = sum([x.numel() for x in model.parameters()])
        if 'GITHUB_ACTIONS' in os.environ and num_params > 100e6:
            pytest.skip("Skipping FX backward test on model with more than 100M params.")

        model = _create_fx_model(model, train=True)
        outputs = tuple(model(torch.randn((batch_size, *input_size))).values())
        if isinstance(outputs, tuple):
            outputs = torch.cat(outputs)
        outputs.mean().backward()
        for n, x in model.named_parameters():
            assert x.grad is not None, f'No gradient for {n}'
        num_grad = sum([x.grad.numel() for x in model.parameters() if x.grad is not None])

        assert outputs.shape[-1] == 42
        assert num_params == num_grad, 'Some parameters are missing gradients'
        assert not torch.isnan(outputs).any(), 'Output included NaNs'


    if 'GITHUB_ACTIONS' not in os.environ:
        # FIXME this test is causing GitHub actions to run out of RAM and abruptly kill the test process

        # reason: model is scripted after fx tracing, but beit has torch.jit.is_scripting() control flow
        EXCLUDE_FX_JIT_FILTERS = [
            'deit_*_distilled_patch16_224',
            'levit*',
            'pit_*_distilled_224',
        ] + EXCLUDE_FX_FILTERS


        @pytest.mark.timeout(120)
        @pytest.mark.parametrize(
            'model_name', list_models(
                exclude_filters=EXCLUDE_FILTERS + EXCLUDE_JIT_FILTERS + EXCLUDE_FX_JIT_FILTERS, name_matches_cfg=True))
        @pytest.mark.parametrize('batch_size', [1])
        def test_model_forward_fx_torchscript(model_name, batch_size):
            """Symbolically trace each model, script it, and run single forward pass"""
            if not has_fx_feature_extraction:
                pytest.skip("Can't test FX. Torch >= 1.10 and Torchvision >= 0.11 are required.")

            input_size = _get_input_size(model_name=model_name, target=TARGET_JIT_SIZE)
            if max(input_size) > MAX_JIT_SIZE:
                pytest.skip("Fixed input size model > limit.")

            with set_scriptable(True):
                model = create_model(model_name, pretrained=False)
            model.eval()

            model = torch.jit.script(_create_fx_model(model))
            with torch.no_grad():
                outputs = tuple(model(torch.randn((batch_size, *input_size))).values())
                if isinstance(outputs, tuple):
                    outputs = torch.cat(outputs)

            assert outputs.shape[0] == batch_size
            assert not torch.isnan(outputs).any(), 'Output included NaNs'<|MERGE_RESOLUTION|>--- conflicted
+++ resolved
@@ -27,11 +27,9 @@
     'vit_*', 'tnt_*', 'pit_*', 'swin_*', 'coat_*', 'cait_*', '*mixer_*', 'gmlp_*', 'resmlp_*', 'twins_*',
     'convit_*', 'levit*', 'visformer*', 'deit*', 'jx_nest_*', 'nest_*', 'xcit_*', 'crossvit_*', 'beit*',
     'poolformer_*', 'volo_*', 'sequencer2d_*', 'swinv2_*', 'pvt_v2*', 'mvitv2*', 'gcvit*', 'efficientformer*',
-<<<<<<< HEAD
-    'coatnet*', 'coatnext*', 'maxvit*', 'maxxvit*', 'davit*',
-=======
-    'coatnet*', 'coatnext*', 'maxvit*', 'maxxvit*', 'eva_*'
->>>>>>> 434a0393
+
+    'coatnet*', 'coatnext*', 'maxvit*', 'maxxvit*', 'davit*', 'eva_*'
+
 ]
 NUM_NON_STD = len(NON_STD_FILTERS)
 
