--- conflicted
+++ resolved
@@ -12,15 +12,10 @@
 from torch.nn import functional as F
 
 from .adaptive_avgmax_pool import SelectAdaptivePool2d
-<<<<<<< HEAD
-from .create_act import get_act_layer, create_act_layer
-from .create_norm import get_norm_layer, create_norm_layer 
-=======
 from .config import use_fused_attn
 from .create_act import get_act_layer, create_act_layer
 from .create_norm import get_norm_layer, create_norm_layer 
 from .drop import DropPath
->>>>>>> 5dfe41d3
 from .mlp import GluMlp, Mlp
 
 
@@ -279,9 +274,6 @@
         #return self.head(x)
 
         x = torch.column_stack([pool(norm(out)) for pool, norm, out in zip(self.pools, self.norms, x)])
-<<<<<<< HEAD
-        return self.head(x)
-=======
         return self.head(x)
 
 class Attention(nn.Module):
@@ -456,5 +448,4 @@
         x = x.mean(-2)
         x = self.head_norm(x)
         x = self.fc(x)
-        return x
->>>>>>> 5dfe41d3
+        return x