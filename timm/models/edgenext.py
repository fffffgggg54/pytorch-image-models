""" EdgeNeXt

Paper: `EdgeNeXt: Efficiently Amalgamated CNN-Transformer Architecture for Mobile Vision Applications`
 - https://arxiv.org/abs/2206.10589

Original code and weights from https://github.com/mmaaz60/EdgeNeXt

Modifications and additions for timm by / Copyright 2022, Ross Wightman
"""
import math
from collections import OrderedDict
from functools import partial
from typing import Tuple

import torch
import torch.nn.functional as F
from torch import nn

from timm.data import IMAGENET_DEFAULT_MEAN, IMAGENET_DEFAULT_STD
<<<<<<< HEAD
from timm.layers import trunc_normal_tf_, DropPath, LayerNorm2d, Mlp, SelectAdaptivePool2d, create_conv2d, \
    use_fused_attn
=======
from timm.layers import trunc_normal_tf_, DropPath, LayerNorm2d, Mlp, SelectAdaptivePool2d, create_conv2d
from timm.layers import NormMlpClassifierHead, ClassifierHead
>>>>>>> c0206b8f
from ._builder import build_model_with_cfg
from ._features_fx import register_notrace_module
from ._manipulate import named_apply, checkpoint_seq
from ._registry import register_model, generate_default_cfgs

__all__ = ['EdgeNeXt']  # model_registry will add each entrypoint fn to this


@register_notrace_module  # reason: FX can't symbolically trace torch.arange in forward method
class PositionalEncodingFourier(nn.Module):
    def __init__(self, hidden_dim=32, dim=768, temperature=10000):
        super().__init__()
        self.token_projection = nn.Conv2d(hidden_dim * 2, dim, kernel_size=1)
        self.scale = 2 * math.pi
        self.temperature = temperature
        self.hidden_dim = hidden_dim
        self.dim = dim

    def forward(self, shape: Tuple[int, int, int]):
        device = self.token_projection.weight.device
        dtype = self.token_projection.weight.dtype
        inv_mask = ~torch.zeros(shape).to(device=device, dtype=torch.bool)
        y_embed = inv_mask.cumsum(1, dtype=dtype)
        x_embed = inv_mask.cumsum(2, dtype=dtype)
        eps = 1e-6
        y_embed = y_embed / (y_embed[:, -1:, :] + eps) * self.scale
        x_embed = x_embed / (x_embed[:, :, -1:] + eps) * self.scale

        dim_t = torch.arange(self.hidden_dim, dtype=dtype, device=device)
        dim_t = self.temperature ** (2 * torch.div(dim_t, 2, rounding_mode='floor') / self.hidden_dim)

        pos_x = x_embed[:, :, :, None] / dim_t
        pos_y = y_embed[:, :, :, None] / dim_t
        pos_x = torch.stack(
            (pos_x[:, :, :, 0::2].sin(),
             pos_x[:, :, :, 1::2].cos()), dim=4).flatten(3)
        pos_y = torch.stack(
            (pos_y[:, :, :, 0::2].sin(),
             pos_y[:, :, :, 1::2].cos()), dim=4).flatten(3)
        pos = torch.cat((pos_y, pos_x), dim=3).permute(0, 3, 1, 2)
        pos = self.token_projection(pos)

        return pos


class ConvBlock(nn.Module):
    def __init__(
            self,
            dim,
            dim_out=None,
            kernel_size=7,
            stride=1,
            conv_bias=True,
            expand_ratio=4,
            ls_init_value=1e-6,
            norm_layer=partial(nn.LayerNorm, eps=1e-6),
            act_layer=nn.GELU, drop_path=0.,
    ):
        super().__init__()
        dim_out = dim_out or dim
        self.shortcut_after_dw = stride > 1 or dim != dim_out

        self.conv_dw = create_conv2d(
            dim, dim_out, kernel_size=kernel_size, stride=stride, depthwise=True, bias=conv_bias)
        self.norm = norm_layer(dim_out)
        self.mlp = Mlp(dim_out, int(expand_ratio * dim_out), act_layer=act_layer)
        self.gamma = nn.Parameter(ls_init_value * torch.ones(dim_out)) if ls_init_value > 0 else None
        self.drop_path = DropPath(drop_path) if drop_path > 0. else nn.Identity()

    def forward(self, x):
        shortcut = x
        x = self.conv_dw(x)
        if self.shortcut_after_dw:
            shortcut = x

        x = x.permute(0, 2, 3, 1)  # (N, C, H, W) -> (N, H, W, C)
        x = self.norm(x)
        x = self.mlp(x)
        if self.gamma is not None:
            x = self.gamma * x
        x = x.permute(0, 3, 1, 2)  # (N, H, W, C) -> (N, C, H, W)

        x = shortcut + self.drop_path(x)
        return x


class CrossCovarianceAttn(nn.Module):
    def __init__(
            self,
            dim,
            num_heads=8,
            qkv_bias=False,
            attn_drop=0.,
            proj_drop=0.
    ):
        super().__init__()
        self.num_heads = num_heads
        self.temperature = nn.Parameter(torch.ones(num_heads, 1, 1))

        self.qkv = nn.Linear(dim, dim * 3, bias=qkv_bias)
        self.attn_drop = nn.Dropout(attn_drop)
        self.proj = nn.Linear(dim, dim)
        self.proj_drop = nn.Dropout(proj_drop)

    def forward(self, x):
        B, N, C = x.shape
        qkv = self.qkv(x).reshape(B, N, 3, self.num_heads, -1).permute(2, 0, 3, 4, 1)
        q, k, v = qkv.unbind(0)

        # NOTE, this is NOT spatial attn, q, k, v are B, num_heads, C, L -->  C x C attn map
        attn = (F.normalize(q, dim=-1) @ F.normalize(k, dim=-1).transpose(-2, -1)) * self.temperature
        attn = attn.softmax(dim=-1)
        attn = self.attn_drop(attn)
        x = (attn @ v)

        x = x.permute(0, 3, 1, 2).reshape(B, N, C)
        x = self.proj(x)
        x = self.proj_drop(x)
        return x

    @torch.jit.ignore
    def no_weight_decay(self):
        return {'temperature'}


class SplitTransposeBlock(nn.Module):
    def __init__(
            self,
            dim,
            num_scales=1,
            num_heads=8,
            expand_ratio=4,
            use_pos_emb=True,
            conv_bias=True,
            qkv_bias=True,
            ls_init_value=1e-6,
            norm_layer=partial(nn.LayerNorm, eps=1e-6),
            act_layer=nn.GELU,
            drop_path=0.,
            attn_drop=0.,
            proj_drop=0.
    ):
        super().__init__()
        width = max(int(math.ceil(dim / num_scales)), int(math.floor(dim // num_scales)))
        self.width = width
        self.num_scales = max(1, num_scales - 1)

        convs = []
        for i in range(self.num_scales):
            convs.append(create_conv2d(width, width, kernel_size=3, depthwise=True, bias=conv_bias))
        self.convs = nn.ModuleList(convs)

        self.pos_embd = None
        if use_pos_emb:
            self.pos_embd = PositionalEncodingFourier(dim=dim)
        self.norm_xca = norm_layer(dim)
        self.gamma_xca = nn.Parameter(ls_init_value * torch.ones(dim)) if ls_init_value > 0 else None
        self.xca = CrossCovarianceAttn(
            dim, num_heads=num_heads, qkv_bias=qkv_bias, attn_drop=attn_drop, proj_drop=proj_drop)

        self.norm = norm_layer(dim, eps=1e-6)
        self.mlp = Mlp(dim, int(expand_ratio * dim), act_layer=act_layer)
        self.gamma = nn.Parameter(ls_init_value * torch.ones(dim)) if ls_init_value > 0 else None
        self.drop_path = DropPath(drop_path) if drop_path > 0. else nn.Identity()

    def forward(self, x):
        shortcut = x

        # scales code re-written for torchscript as per my res2net fixes -rw
        # NOTE torch.split(x, self.width, 1) causing issues with ONNX export
        spx = x.chunk(len(self.convs) + 1, dim=1)
        spo = []
        sp = spx[0]
        for i, conv in enumerate(self.convs):
            if i > 0:
                sp = sp + spx[i]
            sp = conv(sp)
            spo.append(sp)
        spo.append(spx[-1])
        x = torch.cat(spo, 1)

        # XCA
        B, C, H, W = x.shape
        x = x.reshape(B, C, H * W).permute(0, 2, 1)
        if self.pos_embd is not None:
            pos_encoding = self.pos_embd((B, H, W)).reshape(B, -1, x.shape[1]).permute(0, 2, 1)
            x = x + pos_encoding
        x = x + self.drop_path(self.gamma_xca * self.xca(self.norm_xca(x)))
        x = x.reshape(B, H, W, C)

        # Inverted Bottleneck
        x = self.norm(x)
        x = self.mlp(x)
        if self.gamma is not None:
            x = self.gamma * x
        x = x.permute(0, 3, 1, 2)  # (N, H, W, C) -> (N, C, H, W)

        x = shortcut + self.drop_path(x)
        return x


class EdgeNeXtStage(nn.Module):
    def __init__(
            self,
            in_chs,
            out_chs,
            stride=2,
            depth=2,
            num_global_blocks=1,
            num_heads=4,
            scales=2,
            kernel_size=7,
            expand_ratio=4,
            use_pos_emb=False,
            downsample_block=False,
            conv_bias=True,
            ls_init_value=1.0,
            drop_path_rates=None,
            norm_layer=LayerNorm2d,
            norm_layer_cl=partial(nn.LayerNorm, eps=1e-6),
            act_layer=nn.GELU
    ):
        super().__init__()
        self.grad_checkpointing = False

        if downsample_block or stride == 1:
            self.downsample = nn.Identity()
        else:
            self.downsample = nn.Sequential(
                norm_layer(in_chs),
                nn.Conv2d(in_chs, out_chs, kernel_size=2, stride=2, bias=conv_bias)
            )
            in_chs = out_chs

        stage_blocks = []
        for i in range(depth):
            if i < depth - num_global_blocks:
                stage_blocks.append(
                    ConvBlock(
                        dim=in_chs,
                        dim_out=out_chs,
                        stride=stride if downsample_block and i == 0 else 1,
                        conv_bias=conv_bias,
                        kernel_size=kernel_size,
                        expand_ratio=expand_ratio,
                        ls_init_value=ls_init_value,
                        drop_path=drop_path_rates[i],
                        norm_layer=norm_layer_cl,
                        act_layer=act_layer,
                    )
                )
            else:
                stage_blocks.append(
                    SplitTransposeBlock(
                        dim=in_chs,
                        num_scales=scales,
                        num_heads=num_heads,
                        expand_ratio=expand_ratio,
                        use_pos_emb=use_pos_emb,
                        conv_bias=conv_bias,
                        ls_init_value=ls_init_value,
                        drop_path=drop_path_rates[i],
                        norm_layer=norm_layer_cl,
                        act_layer=act_layer,
                    )
                )
            in_chs = out_chs
        self.blocks = nn.Sequential(*stage_blocks)

    def forward(self, x):
        x = self.downsample(x)
        if self.grad_checkpointing and not torch.jit.is_scripting():
            x = checkpoint_seq(self.blocks, x)
        else:
            x = self.blocks(x)
        return x


class EdgeNeXt(nn.Module):
    def __init__(
            self,
            in_chans=3,
            num_classes=1000,
            global_pool='avg',
            dims=(24, 48, 88, 168),
            depths=(3, 3, 9, 3),
            global_block_counts=(0, 1, 1, 1),
            kernel_sizes=(3, 5, 7, 9),
            heads=(8, 8, 8, 8),
            d2_scales=(2, 2, 3, 4),
            use_pos_emb=(False, True, False, False),
            ls_init_value=1e-6,
            head_init_scale=1.,
            expand_ratio=4,
            downsample_block=False,
            conv_bias=True,
            stem_type='patch',
            head_norm_first=False,
            act_layer=nn.GELU,
            drop_path_rate=0.,
            drop_rate=0.,
    ):
        super().__init__()
        self.num_classes = num_classes
        self.global_pool = global_pool
        self.drop_rate = drop_rate
        norm_layer = partial(LayerNorm2d, eps=1e-6)
        norm_layer_cl = partial(nn.LayerNorm, eps=1e-6)
        self.feature_info = []

        assert stem_type in ('patch', 'overlap')
        if stem_type == 'patch':
            self.stem = nn.Sequential(
                nn.Conv2d(in_chans, dims[0], kernel_size=4, stride=4, bias=conv_bias),
                norm_layer(dims[0]),
            )
        else:
            self.stem = nn.Sequential(
                nn.Conv2d(in_chans, dims[0], kernel_size=9, stride=4, padding=9 // 2, bias=conv_bias),
                norm_layer(dims[0]),
            )

        curr_stride = 4
        stages = []
        dp_rates = [x.tolist() for x in torch.linspace(0, drop_path_rate, sum(depths)).split(depths)]
        in_chs = dims[0]
        for i in range(4):
            stride = 2 if curr_stride == 2 or i > 0 else 1
            # FIXME support dilation / output_stride
            curr_stride *= stride
            stages.append(EdgeNeXtStage(
                in_chs=in_chs,
                out_chs=dims[i],
                stride=stride,
                depth=depths[i],
                num_global_blocks=global_block_counts[i],
                num_heads=heads[i],
                drop_path_rates=dp_rates[i],
                scales=d2_scales[i],
                expand_ratio=expand_ratio,
                kernel_size=kernel_sizes[i],
                use_pos_emb=use_pos_emb[i],
                ls_init_value=ls_init_value,
                downsample_block=downsample_block,
                conv_bias=conv_bias,
                norm_layer=norm_layer,
                norm_layer_cl=norm_layer_cl,
                act_layer=act_layer,
            ))
            # NOTE feature_info use currently assumes stage 0 == stride 1, rest are stride 2
            in_chs = dims[i]
            self.feature_info += [dict(num_chs=in_chs, reduction=curr_stride, module=f'stages.{i}')]

        self.stages = nn.Sequential(*stages)

        self.num_features = dims[-1]
        if head_norm_first:
            self.norm_pre = norm_layer(self.num_features)
            self.head = ClassifierHead(
                self.num_features,
                num_classes,
                pool_type=global_pool,
                drop_rate=self.drop_rate,
            )
        else:
            self.norm_pre = nn.Identity()
            self.head = NormMlpClassifierHead(
                self.num_features,
                num_classes,
                pool_type=global_pool,
                drop_rate=self.drop_rate,
                norm_layer=norm_layer,
            )

        named_apply(partial(_init_weights, head_init_scale=head_init_scale), self)

    @torch.jit.ignore
    def group_matcher(self, coarse=False):
        return dict(
            stem=r'^stem',
            blocks=r'^stages\.(\d+)' if coarse else [
                (r'^stages\.(\d+)\.downsample', (0,)),  # blocks
                (r'^stages\.(\d+)\.blocks\.(\d+)', None),
                (r'^norm_pre', (99999,))
            ]
        )

    @torch.jit.ignore
    def set_grad_checkpointing(self, enable=True):
        for s in self.stages:
            s.grad_checkpointing = enable

    @torch.jit.ignore
    def get_classifier(self):
        return self.head.fc

    def reset_classifier(self, num_classes=0, global_pool=None):
        self.head.reset(num_classes, global_pool)

    def forward_features(self, x):
        x = self.stem(x)
        x = self.stages(x)
        x = self.norm_pre(x)
        return x

    def forward_head(self, x, pre_logits: bool = False):
        return self.head(x, pre_logits=True) if pre_logits else self.head(x)

    def forward(self, x):
        x = self.forward_features(x)
        x = self.forward_head(x)
        return x


def _init_weights(module, name=None, head_init_scale=1.0):
    if isinstance(module, nn.Conv2d):
        trunc_normal_tf_(module.weight, std=.02)
        if module.bias is not None:
            nn.init.zeros_(module.bias)
    elif isinstance(module, nn.Linear):
        trunc_normal_tf_(module.weight, std=.02)
        nn.init.zeros_(module.bias)
        if name and 'head.' in name:
            module.weight.data.mul_(head_init_scale)
            module.bias.data.mul_(head_init_scale)


def checkpoint_filter_fn(state_dict, model):
    """ Remap FB checkpoints -> timm """
    if 'head.norm.weight' in state_dict or 'norm_pre.weight' in state_dict:
        return state_dict  # non-FB checkpoint

    # models were released as train checkpoints... :/
    if 'model_ema' in state_dict:
        state_dict = state_dict['model_ema']
    elif 'model' in state_dict:
        state_dict = state_dict['model']
    elif 'state_dict' in state_dict:
        state_dict = state_dict['state_dict']

    out_dict = {}
    import re
    for k, v in state_dict.items():
        k = k.replace('downsample_layers.0.', 'stem.')
        k = re.sub(r'stages.([0-9]+).([0-9]+)', r'stages.\1.blocks.\2', k)
        k = re.sub(r'downsample_layers.([0-9]+).([0-9]+)', r'stages.\1.downsample.\2', k)
        k = k.replace('dwconv', 'conv_dw')
        k = k.replace('pwconv', 'mlp.fc')
        k = k.replace('head.', 'head.fc.')
        if k.startswith('norm.'):
            k = k.replace('norm', 'head.norm')
        if v.ndim == 2 and 'head' not in k:
            model_shape = model.state_dict()[k].shape
            v = v.reshape(model_shape)
        out_dict[k] = v
    return out_dict


def _create_edgenext(variant, pretrained=False, **kwargs):
    model = build_model_with_cfg(
        EdgeNeXt, variant, pretrained,
        pretrained_filter_fn=checkpoint_filter_fn,
        feature_cfg=dict(out_indices=(0, 1, 2, 3), flatten_sequential=True),
        **kwargs)
    return model


def _cfg(url='', **kwargs):
    return {
        'url': url,
        'num_classes': 1000, 'input_size': (3, 256, 256), 'pool_size': (8, 8),
        'crop_pct': 0.9, 'interpolation': 'bicubic',
        'mean': IMAGENET_DEFAULT_MEAN, 'std': IMAGENET_DEFAULT_STD,
        'first_conv': 'stem.0', 'classifier': 'head.fc',
        **kwargs
    }


default_cfgs = generate_default_cfgs({
    'edgenext_xx_small.in1k': _cfg(
        hf_hub_id='timm/',
        test_input_size=(3, 288, 288), test_crop_pct=1.0),
    'edgenext_x_small.in1k': _cfg(
        hf_hub_id='timm/',
        test_input_size=(3, 288, 288), test_crop_pct=1.0),
    'edgenext_small.usi_in1k': _cfg(  # USI weights
        hf_hub_id='timm/',
        crop_pct=0.95, test_input_size=(3, 320, 320), test_crop_pct=1.0,
    ),
    'edgenext_base.usi_in1k': _cfg(  # USI weights
        hf_hub_id='timm/',
        crop_pct=0.95, test_input_size=(3, 320, 320), test_crop_pct=1.0,
    ),
    'edgenext_base.in21k_ft_in1k': _cfg(  # USI weights
        hf_hub_id='timm/',
        crop_pct=0.95, test_input_size=(3, 320, 320), test_crop_pct=1.0,
    ),
    'edgenext_small_rw.sw_in1k': _cfg(
        hf_hub_id='timm/',
        test_input_size=(3, 320, 320), test_crop_pct=1.0,
    ),
})


@register_model
def edgenext_xx_small(pretrained=False, **kwargs) -> EdgeNeXt:
    # 1.33M & 260.58M @ 256 resolution
    # 71.23% Top-1 accuracy
    # No AA, Color Jitter=0.4, No Mixup & Cutmix, DropPath=0.0, BS=4096, lr=0.006, multi-scale-sampler
    # Jetson FPS=51.66 versus 47.67 for MobileViT_XXS
    # For A100: FPS @ BS=1: 212.13 & @ BS=256: 7042.06 versus FPS @ BS=1: 96.68 & @ BS=256: 4624.71 for MobileViT_XXS
    model_args = dict(depths=(2, 2, 6, 2), dims=(24, 48, 88, 168), heads=(4, 4, 4, 4))
    return _create_edgenext('edgenext_xx_small', pretrained=pretrained, **dict(model_args, **kwargs))


@register_model
def edgenext_x_small(pretrained=False, **kwargs) -> EdgeNeXt:
    # 2.34M & 538.0M @ 256 resolution
    # 75.00% Top-1 accuracy
    # No AA, No Mixup & Cutmix, DropPath=0.0, BS=4096, lr=0.006, multi-scale-sampler
    # Jetson FPS=31.61 versus 28.49 for MobileViT_XS
    # For A100: FPS @ BS=1: 179.55 & @ BS=256: 4404.95 versus FPS @ BS=1: 94.55 & @ BS=256: 2361.53 for MobileViT_XS
    model_args = dict(depths=(3, 3, 9, 3), dims=(32, 64, 100, 192), heads=(4, 4, 4, 4))
    return _create_edgenext('edgenext_x_small', pretrained=pretrained, **dict(model_args, **kwargs))


@register_model
def edgenext_small(pretrained=False, **kwargs) -> EdgeNeXt:
    # 5.59M & 1260.59M @ 256 resolution
    # 79.43% Top-1 accuracy
    # AA=True, No Mixup & Cutmix, DropPath=0.1, BS=4096, lr=0.006, multi-scale-sampler
    # Jetson FPS=20.47 versus 18.86 for MobileViT_S
    # For A100: FPS @ BS=1: 172.33 & @ BS=256: 3010.25 versus FPS @ BS=1: 93.84 & @ BS=256: 1785.92 for MobileViT_S
    model_args = dict(depths=(3, 3, 9, 3), dims=(48, 96, 160, 304))
    return _create_edgenext('edgenext_small', pretrained=pretrained, **dict(model_args, **kwargs))


@register_model
def edgenext_base(pretrained=False, **kwargs) -> EdgeNeXt:
    # 18.51M & 3840.93M @ 256 resolution
    # 82.5% (normal) 83.7% (USI) Top-1 accuracy
    # AA=True, Mixup & Cutmix, DropPath=0.1, BS=4096, lr=0.006, multi-scale-sampler
    # Jetson FPS=xx.xx versus xx.xx for MobileViT_S
    # For A100: FPS @ BS=1: xxx.xx & @ BS=256: xxxx.xx
    model_args = dict(depths=[3, 3, 9, 3], dims=[80, 160, 288, 584])
    return _create_edgenext('edgenext_base', pretrained=pretrained, **dict(model_args, **kwargs))


@register_model
def edgenext_small_rw(pretrained=False, **kwargs) -> EdgeNeXt:
    model_args = dict(
        depths=(3, 3, 9, 3), dims=(48, 96, 192, 384),
        downsample_block=True, conv_bias=False, stem_type='overlap')
    return _create_edgenext('edgenext_small_rw', pretrained=pretrained, **dict(model_args, **kwargs))
<|MERGE_RESOLUTION|>--- conflicted
+++ resolved
@@ -17,13 +17,8 @@
 from torch import nn
 
 from timm.data import IMAGENET_DEFAULT_MEAN, IMAGENET_DEFAULT_STD
-<<<<<<< HEAD
 from timm.layers import trunc_normal_tf_, DropPath, LayerNorm2d, Mlp, SelectAdaptivePool2d, create_conv2d, \
-    use_fused_attn
-=======
-from timm.layers import trunc_normal_tf_, DropPath, LayerNorm2d, Mlp, SelectAdaptivePool2d, create_conv2d
-from timm.layers import NormMlpClassifierHead, ClassifierHead
->>>>>>> c0206b8f
+    use_fused_attn, NormMlpClassifierHead, ClassifierHead
 from ._builder import build_model_with_cfg
 from ._features_fx import register_notrace_module
 from ._manipulate import named_apply, checkpoint_seq
