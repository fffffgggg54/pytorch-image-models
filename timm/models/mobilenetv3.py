""" MobileNet V3

A PyTorch impl of MobileNet-V3, compatible with TF weights from official impl.

Paper: Searching for MobileNetV3 - https://arxiv.org/abs/1905.02244

Hacked together by / Copyright 2019, Ross Wightman
"""
from functools import partial
from typing import Callable, List, Optional, Tuple, Union

import torch
import torch.nn as nn
import torch.nn.functional as F
from torch.utils.checkpoint import checkpoint

from timm.data import IMAGENET_DEFAULT_MEAN, IMAGENET_DEFAULT_STD, IMAGENET_INCEPTION_MEAN, IMAGENET_INCEPTION_STD
from timm.layers import SelectAdaptivePool2d, Linear, LayerType, PadType, create_conv2d, get_norm_act_layer
from ._builder import build_model_with_cfg, pretrained_cfg_for_features
from ._efficientnet_blocks import SqueezeExcite
from ._efficientnet_builder import BlockArgs, EfficientNetBuilder, decode_arch_def, efficientnet_init_weights, \
    round_channels, resolve_bn_args, resolve_act_layer, BN_EPS_TF_DEFAULT
from ._features import FeatureInfo, FeatureHooks, feature_take_indices
from ._manipulate import checkpoint_seq
from ._registry import generate_default_cfgs, register_model, register_model_deprecations

__all__ = ['MobileNetV3', 'MobileNetV3Features']


class MobileNetV3(nn.Module):
    """ MobiletNet-V3

    Based on my EfficientNet implementation and building blocks, this model utilizes the MobileNet-v3 specific
    'efficient head', where global pooling is done before the head convolution without a final batch-norm
    layer before the classifier.

    Paper: `Searching for MobileNetV3` - https://arxiv.org/abs/1905.02244

    Other architectures utilizing MobileNet-V3 efficient head that are supported by this impl include:
      * HardCoRe-NAS - https://arxiv.org/abs/2102.11646 (defn in hardcorenas.py uses this class)
      * FBNet-V3 - https://arxiv.org/abs/2006.02049
      * LCNet - https://arxiv.org/abs/2109.15099
    """

    def __init__(
            self,
            block_args: BlockArgs,
            num_classes: int = 1000,
            in_chans: int = 3,
            stem_size: int = 16,
            fix_stem: bool = False,
            num_features: int = 1280,
            head_bias: bool = True,
            pad_type: PadType = '',
            act_layer: Optional[LayerType] = None,
            norm_layer: Optional[LayerType] = None,
            se_layer: Optional[LayerType] = None,
            se_from_exp: bool = True,
            round_chs_fn: Callable = round_channels,
            drop_rate: float = 0.,
            drop_path_rate: float = 0.,
            global_pool: str = 'avg',
    ):
        """
        Args:
            block_args: Arguments for blocks of the network.
            num_classes: Number of classes for classification head.
            in_chans: Number of input image channels.
            stem_size: Number of output channels of the initial stem convolution.
            fix_stem: If True, don't scale stem by round_chs_fn.
            num_features: Number of output channels of the conv head layer.
            head_bias: If True, add a learnable bias to the conv head layer.
            pad_type: Type of padding to use for convolution layers.
            act_layer: Type of activation layer.
            norm_layer: Type of normalization layer.
            se_layer: Type of Squeeze-and-Excite layer.
            se_from_exp: If True, calculate SE channel reduction from expanded mid channels.
            round_chs_fn: Callable to round number of filters based on depth multiplier.
            drop_rate: Dropout rate.
            drop_path_rate: Stochastic depth rate.
            global_pool: Type of pooling to use for global pooling features of the FC head.
        """
        super(MobileNetV3, self).__init__()
        act_layer = act_layer or nn.ReLU
        norm_layer = norm_layer or nn.BatchNorm2d
        norm_act_layer = get_norm_act_layer(norm_layer, act_layer)
        se_layer = se_layer or SqueezeExcite
        self.num_classes = num_classes
        self.num_features = num_features
        self.drop_rate = drop_rate
        self.grad_checkpointing = False

        # Stem
        if not fix_stem:
            stem_size = round_chs_fn(stem_size)
        self.conv_stem = create_conv2d(in_chans, stem_size, 3, stride=2, padding=pad_type)
        self.bn1 = norm_act_layer(stem_size, inplace=True)

        # Middle stages (IR/ER/DS Blocks)
        builder = EfficientNetBuilder(
            output_stride=32,
            pad_type=pad_type,
            round_chs_fn=round_chs_fn,
            se_from_exp=se_from_exp,
            act_layer=act_layer,
            norm_layer=norm_layer,
            se_layer=se_layer,
            drop_path_rate=drop_path_rate,
        )
        self.blocks = nn.Sequential(*builder(stem_size, block_args))
        self.feature_info = builder.features
        self.stage_ends = [f['stage'] for f in self.feature_info]
        head_chs = builder.in_chs

        # Head + Pooling
        self.global_pool = SelectAdaptivePool2d(pool_type=global_pool)
        num_pooled_chs = head_chs * self.global_pool.feat_mult()
        self.conv_head = create_conv2d(num_pooled_chs, self.num_features, 1, padding=pad_type, bias=head_bias)
        self.act2 = act_layer(inplace=True)
        self.flatten = nn.Flatten(1) if global_pool else nn.Identity()  # don't flatten if pooling disabled
        self.classifier = Linear(self.num_features, num_classes) if num_classes > 0 else nn.Identity()

        efficientnet_init_weights(self)

    def as_sequential(self):
        layers = [self.conv_stem, self.bn1]
        layers.extend(self.blocks)
        layers.extend([self.global_pool, self.conv_head, self.act2])
        layers.extend([nn.Flatten(), nn.Dropout(self.drop_rate), self.classifier])
        return nn.Sequential(*layers)

    @torch.jit.ignore
    def group_matcher(self, coarse: bool = False):
        return dict(
            stem=r'^conv_stem|bn1',
            blocks=r'^blocks\.(\d+)' if coarse else r'^blocks\.(\d+)\.(\d+)'
        )

    @torch.jit.ignore
    def set_grad_checkpointing(self, enable: bool = True):
        self.grad_checkpointing = enable

    @torch.jit.ignore
    def get_classifier(self):
        return self.classifier

    def reset_classifier(self, num_classes: int, global_pool: str = 'avg'):
        self.num_classes = num_classes
        # cannot meaningfully change pooling of efficient head after creation
        self.global_pool = SelectAdaptivePool2d(pool_type=global_pool)
        self.flatten = nn.Flatten(1) if global_pool else nn.Identity()  # don't flatten if pooling disabled
        self.classifier = Linear(self.num_features, num_classes) if num_classes > 0 else nn.Identity()

    def forward_intermediates(
            self,
            x: torch.Tensor,
            indices: Optional[Union[int, List[int], Tuple[int]]] = None,
            norm: bool = False,
            stop_early: bool = False,
            output_fmt: str = 'NCHW',
            intermediates_only: bool = False,
            extra_blocks: bool = False,
    ) -> Union[List[torch.Tensor], Tuple[torch.Tensor, List[torch.Tensor]]]:
        """ Forward features that returns intermediates.

        Args:
            x: Input image tensor
            indices: Take last n blocks if int, all if None, select matching indices if sequence
            norm: Apply norm layer to compatible intermediates
            stop_early: Stop iterating over blocks when last desired intermediate hit
            output_fmt: Shape of intermediate feature outputs
            intermediates_only: Only return intermediate features
            extra_blocks: Include outputs of all blocks and head conv in output, does not align with feature_info
        Returns:

        """
        assert output_fmt in ('NCHW',), 'Output shape must be NCHW.'
        if stop_early:
            assert intermediates_only, 'Must use intermediates_only for early stopping.'
        intermediates = []
        if extra_blocks:
            take_indices, max_index = feature_take_indices(len(self.blocks) + 1, indices)
        else:
            take_indices, max_index = feature_take_indices(len(self.stage_ends), indices)
            take_indices = [self.stage_ends[i] for i in take_indices]
            max_index = self.stage_ends[max_index]

        # forward pass
        feat_idx = 0  # stem is index 0
        x = self.conv_stem(x)
        x = self.bn1(x)
        if feat_idx in take_indices:
            intermediates.append(x)

        if torch.jit.is_scripting() or not stop_early:  # can't slice blocks in torchscript
            blocks = self.blocks
        else:
            blocks = self.blocks[:max_index]
        for blk in blocks:
            feat_idx += 1
            x = blk(x)
            if feat_idx in take_indices:
                intermediates.append(x)

        if intermediates_only:
            return intermediates

        return x, intermediates

    def prune_intermediate_layers(
            self,
            indices: Union[int, List[int], Tuple[int]] = 1,
            prune_norm: bool = False,
            prune_head: bool = True,
            extra_blocks: bool = False,
    ):
        """ Prune layers not required for specified intermediates.
        """
        if extra_blocks:
            take_indices, max_index = feature_take_indices(len(self.blocks) + 1, indices)
        else:
            take_indices, max_index = feature_take_indices(len(self.stage_ends), indices)
            max_index = self.stage_ends[max_index]
        self.blocks = self.blocks[:max_index]  # truncate blocks w/ stem as idx 0
        if max_index < len(self.blocks):
            self.conv_head = nn.Identity()
        if prune_head:
            self.conv_head = nn.Identity()
            self.reset_classifier(0, '')
        return take_indices

    def forward_features(self, x: torch.Tensor) -> torch.Tensor:
        x = self.conv_stem(x)
        x = self.bn1(x)
        if self.grad_checkpointing and not torch.jit.is_scripting():
            x = checkpoint_seq(self.blocks, x, flatten=True)
        else:
            x = self.blocks(x)
        return x

    def forward_head(self, x: torch.Tensor, pre_logits: bool = False) -> torch.Tensor:
        x = self.global_pool(x)
        x = self.conv_head(x)
        x = self.act2(x)
        x = self.flatten(x)
        if pre_logits:
            return x
        if self.drop_rate > 0.:
            x = F.dropout(x, p=self.drop_rate, training=self.training)
        return self.classifier(x)

    def forward(self, x: torch.Tensor) -> torch.Tensor:
        x = self.forward_features(x)
        x = self.forward_head(x)
        return x


class MobileNetV3Features(nn.Module):
    """ MobileNetV3 Feature Extractor

    A work-in-progress feature extraction module for MobileNet-V3 to use as a backbone for segmentation
    and object detection models.
    """

    def __init__(
            self,
            block_args: BlockArgs,
            out_indices: Tuple[int, ...] = (0, 1, 2, 3, 4),
            feature_location: str = 'bottleneck',
            in_chans: int = 3,
            stem_size: int = 16,
            fix_stem: bool = False,
            output_stride: int = 32,
            pad_type: PadType = '',
            round_chs_fn: Callable = round_channels,
            se_from_exp: bool = True,
            act_layer: Optional[LayerType] = None,
            norm_layer: Optional[LayerType] = None,
            se_layer: Optional[LayerType] = None,
            drop_rate: float = 0.,
            drop_path_rate: float = 0.,
    ):
        """
        Args:
            block_args: Arguments for blocks of the network.
            out_indices: Output from stages at indices.
            feature_location: Location of feature before/after each block, must be in ['bottleneck', 'expansion']
            in_chans: Number of input image channels.
            stem_size: Number of output channels of the initial stem convolution.
            fix_stem: If True, don't scale stem by round_chs_fn.
            output_stride: Output stride of the network.
            pad_type: Type of padding to use for convolution layers.
            round_chs_fn: Callable to round number of filters based on depth multiplier.
            se_from_exp: If True, calculate SE channel reduction from expanded mid channels.
            act_layer: Type of activation layer.
            norm_layer: Type of normalization layer.
            se_layer: Type of Squeeze-and-Excite layer.
            drop_rate: Dropout rate.
            drop_path_rate: Stochastic depth rate.
        """
        super(MobileNetV3Features, self).__init__()
        act_layer = act_layer or nn.ReLU
        norm_layer = norm_layer or nn.BatchNorm2d
        se_layer = se_layer or SqueezeExcite
        self.drop_rate = drop_rate
        self.grad_checkpointing = False

        # Stem
        if not fix_stem:
            stem_size = round_chs_fn(stem_size)
        self.conv_stem = create_conv2d(in_chans, stem_size, 3, stride=2, padding=pad_type)
        self.bn1 = norm_layer(stem_size)
        self.act1 = act_layer(inplace=True)

        # Middle stages (IR/ER/DS Blocks)
        builder = EfficientNetBuilder(
            output_stride=output_stride,
            pad_type=pad_type,
            round_chs_fn=round_chs_fn,
            se_from_exp=se_from_exp,
            act_layer=act_layer,
            norm_layer=norm_layer,
            se_layer=se_layer,
            drop_path_rate=drop_path_rate,
            feature_location=feature_location,
        )
        self.blocks = nn.Sequential(*builder(stem_size, block_args))
        self.feature_info = FeatureInfo(builder.features, out_indices)
        self._stage_out_idx = {f['stage']: f['index'] for f in self.feature_info.get_dicts()}

        efficientnet_init_weights(self)

        # Register feature extraction hooks with FeatureHooks helper
        self.feature_hooks = None
        if feature_location != 'bottleneck':
            hooks = self.feature_info.get_dicts(keys=('module', 'hook_type'))
            self.feature_hooks = FeatureHooks(hooks, self.named_modules())

    @torch.jit.ignore
    def set_grad_checkpointing(self, enable: bool = True):
        self.grad_checkpointing = enable

    def forward(self, x: torch.Tensor) -> List[torch.Tensor]:
        x = self.conv_stem(x)
        x = self.bn1(x)
        x = self.act1(x)
        if self.feature_hooks is None:
            features = []
            if 0 in self._stage_out_idx:
                features.append(x)  # add stem out
            for i, b in enumerate(self.blocks):
                if self.grad_checkpointing and not torch.jit.is_scripting():
                    x = checkpoint(b, x)
                else:
                    x = b(x)
                if i + 1 in self._stage_out_idx:
                    features.append(x)
            return features
        else:
            self.blocks(x)
            out = self.feature_hooks.get_output(x.device)
            return list(out.values())


def _create_mnv3(variant: str, pretrained: bool = False, **kwargs) -> MobileNetV3:
    features_mode = ''
    model_cls = MobileNetV3
    kwargs_filter = None
    if kwargs.pop('features_only', False):
        if 'feature_cfg' in kwargs or 'feature_cls' in kwargs:
            features_mode = 'cfg'
        else:
            kwargs_filter = ('num_classes', 'num_features', 'head_conv', 'head_bias', 'global_pool')
            model_cls = MobileNetV3Features
            features_mode = 'cls'

    model = build_model_with_cfg(
        model_cls,
        variant,
        pretrained,
        features_only=features_mode == 'cfg',
        pretrained_strict=features_mode != 'cls',
        kwargs_filter=kwargs_filter,
        **kwargs,
    )
    if features_mode == 'cls':
        model.default_cfg = pretrained_cfg_for_features(model.default_cfg)
    return model


def _gen_mobilenet_v3_rw(variant: str, channel_multiplier: float = 1.0, pretrained: bool = False, **kwargs) -> MobileNetV3:
    """Creates a MobileNet-V3 model.

    Ref impl: ?
    Paper: https://arxiv.org/abs/1905.02244

    Args:
      channel_multiplier: multiplier to number of channels per layer.
    """
    arch_def = [
        # stage 0, 112x112 in
        ['ds_r1_k3_s1_e1_c16_nre_noskip'],  # relu
        # stage 1, 112x112 in
        ['ir_r1_k3_s2_e4_c24_nre', 'ir_r1_k3_s1_e3_c24_nre'],  # relu
        # stage 2, 56x56 in
        ['ir_r3_k5_s2_e3_c40_se0.25_nre'],  # relu
        # stage 3, 28x28 in
        ['ir_r1_k3_s2_e6_c80', 'ir_r1_k3_s1_e2.5_c80', 'ir_r2_k3_s1_e2.3_c80'],  # hard-swish
        # stage 4, 14x14in
        ['ir_r2_k3_s1_e6_c112_se0.25'],  # hard-swish
        # stage 5, 14x14in
        ['ir_r3_k5_s2_e6_c160_se0.25'],  # hard-swish
        # stage 6, 7x7 in
        ['cn_r1_k1_s1_c960'],  # hard-swish
    ]
    model_kwargs = dict(
        block_args=decode_arch_def(arch_def),
        head_bias=False,
        round_chs_fn=partial(round_channels, multiplier=channel_multiplier),
        norm_layer=partial(nn.BatchNorm2d, **resolve_bn_args(kwargs)),
        act_layer=resolve_act_layer(kwargs, 'hard_swish'),
        se_layer=partial(SqueezeExcite, gate_layer='hard_sigmoid'),
        **kwargs,
    )
    model = _create_mnv3(variant, pretrained, **model_kwargs)
    return model


def _gen_mobilenet_v3(variant: str, channel_multiplier: float = 1.0, pretrained: bool = False, **kwargs) -> MobileNetV3:
    """Creates a MobileNet-V3 model.

    Ref impl: ?
    Paper: https://arxiv.org/abs/1905.02244

    Args:
      channel_multiplier: multiplier to number of channels per layer.
    """
    if 'small' in variant:
        num_features = 1024
        if 'minimal' in variant:
            act_layer = resolve_act_layer(kwargs, 'relu')
            arch_def = [
                # stage 0, 112x112 in
                ['ds_r1_k3_s2_e1_c16'],
                # stage 1, 56x56 in
                ['ir_r1_k3_s2_e4.5_c24', 'ir_r1_k3_s1_e3.67_c24'],
                # stage 2, 28x28 in
                ['ir_r1_k3_s2_e4_c40', 'ir_r2_k3_s1_e6_c40'],
                # stage 3, 14x14 in
                ['ir_r2_k3_s1_e3_c48'],
                # stage 4, 14x14in
                ['ir_r3_k3_s2_e6_c96'],
                # stage 6, 7x7 in
                ['cn_r1_k1_s1_c576'],
            ]
        else:
            act_layer = resolve_act_layer(kwargs, 'hard_swish')
            arch_def = [
                # stage 0, 112x112 in
                ['ds_r1_k3_s2_e1_c16_se0.25_nre'],  # relu
                # stage 1, 56x56 in
                ['ir_r1_k3_s2_e4.5_c24_nre', 'ir_r1_k3_s1_e3.67_c24_nre'],  # relu
                # stage 2, 28x28 in
                ['ir_r1_k5_s2_e4_c40_se0.25', 'ir_r2_k5_s1_e6_c40_se0.25'],  # hard-swish
                # stage 3, 14x14 in
                ['ir_r2_k5_s1_e3_c48_se0.25'],  # hard-swish
                # stage 4, 14x14in
                ['ir_r3_k5_s2_e6_c96_se0.25'],  # hard-swish
                # stage 6, 7x7 in
                ['cn_r1_k1_s1_c576'],  # hard-swish
            ]
    else:
        num_features = 1280
        if 'minimal' in variant:
            act_layer = resolve_act_layer(kwargs, 'relu')
            arch_def = [
                # stage 0, 112x112 in
                ['ds_r1_k3_s1_e1_c16'],
                # stage 1, 112x112 in
                ['ir_r1_k3_s2_e4_c24', 'ir_r1_k3_s1_e3_c24'],
                # stage 2, 56x56 in
                ['ir_r3_k3_s2_e3_c40'],
                # stage 3, 28x28 in
                ['ir_r1_k3_s2_e6_c80', 'ir_r1_k3_s1_e2.5_c80', 'ir_r2_k3_s1_e2.3_c80'],
                # stage 4, 14x14in
                ['ir_r2_k3_s1_e6_c112'],
                # stage 5, 14x14in
                ['ir_r3_k3_s2_e6_c160'],
                # stage 6, 7x7 in
                ['cn_r1_k1_s1_c960'],
            ]
        else:
            act_layer = resolve_act_layer(kwargs, 'hard_swish')
            arch_def = [
                # stage 0, 112x112 in
                ['ds_r1_k3_s1_e1_c16_nre'],  # relu
                # stage 1, 112x112 in
                ['ir_r1_k3_s2_e4_c24_nre', 'ir_r1_k3_s1_e3_c24_nre'],  # relu
                # stage 2, 56x56 in
                ['ir_r3_k5_s2_e3_c40_se0.25_nre'],  # relu
                # stage 3, 28x28 in
                ['ir_r1_k3_s2_e6_c80', 'ir_r1_k3_s1_e2.5_c80', 'ir_r2_k3_s1_e2.3_c80'],  # hard-swish
                # stage 4, 14x14in
                ['ir_r2_k3_s1_e6_c112_se0.25'],  # hard-swish
                # stage 5, 14x14in
                ['ir_r3_k5_s2_e6_c160_se0.25'],  # hard-swish
                # stage 6, 7x7 in
                ['cn_r1_k1_s1_c960'],  # hard-swish
            ]
    se_layer = partial(SqueezeExcite, gate_layer='hard_sigmoid', force_act_layer=nn.ReLU, rd_round_fn=round_channels)
    model_kwargs = dict(
        block_args=decode_arch_def(arch_def),
        num_features=num_features,
        stem_size=16,
        fix_stem=channel_multiplier < 0.75,
        round_chs_fn=partial(round_channels, multiplier=channel_multiplier),
        norm_layer=partial(nn.BatchNorm2d, **resolve_bn_args(kwargs)),
        act_layer=act_layer,
        se_layer=se_layer,
        **kwargs,
    )
    model = _create_mnv3(variant, pretrained, **model_kwargs)
    return model


def _gen_fbnetv3(variant: str, channel_multiplier: float = 1.0, pretrained: bool = False, **kwargs):
    """ FBNetV3
    Paper: `FBNetV3: Joint Architecture-Recipe Search using Predictor Pretraining`
        - https://arxiv.org/abs/2006.02049
    FIXME untested, this is a preliminary impl of some FBNet-V3 variants.
    """
    vl = variant.split('_')[-1]
    if vl in ('a', 'b'):
        stem_size = 16
        arch_def = [
            ['ds_r2_k3_s1_e1_c16'],
            ['ir_r1_k5_s2_e4_c24', 'ir_r3_k5_s1_e2_c24'],
            ['ir_r1_k5_s2_e5_c40_se0.25', 'ir_r4_k5_s1_e3_c40_se0.25'],
            ['ir_r1_k5_s2_e5_c72', 'ir_r4_k3_s1_e3_c72'],
            ['ir_r1_k3_s1_e5_c120_se0.25', 'ir_r5_k5_s1_e3_c120_se0.25'],
            ['ir_r1_k3_s2_e6_c184_se0.25', 'ir_r5_k5_s1_e4_c184_se0.25', 'ir_r1_k5_s1_e6_c224_se0.25'],
            ['cn_r1_k1_s1_c1344'],
        ]
    elif vl == 'd':
        stem_size = 24
        arch_def = [
            ['ds_r2_k3_s1_e1_c16'],
            ['ir_r1_k3_s2_e5_c24', 'ir_r5_k3_s1_e2_c24'],
            ['ir_r1_k5_s2_e4_c40_se0.25', 'ir_r4_k3_s1_e3_c40_se0.25'],
            ['ir_r1_k3_s2_e5_c72', 'ir_r4_k3_s1_e3_c72'],
            ['ir_r1_k3_s1_e5_c128_se0.25', 'ir_r6_k5_s1_e3_c128_se0.25'],
            ['ir_r1_k3_s2_e6_c208_se0.25', 'ir_r5_k5_s1_e5_c208_se0.25', 'ir_r1_k5_s1_e6_c240_se0.25'],
            ['cn_r1_k1_s1_c1440'],
        ]
    elif vl == 'g':
        stem_size = 32
        arch_def = [
            ['ds_r3_k3_s1_e1_c24'],
            ['ir_r1_k5_s2_e4_c40', 'ir_r4_k5_s1_e2_c40'],
            ['ir_r1_k5_s2_e4_c56_se0.25', 'ir_r4_k5_s1_e3_c56_se0.25'],
            ['ir_r1_k5_s2_e5_c104', 'ir_r4_k3_s1_e3_c104'],
            ['ir_r1_k3_s1_e5_c160_se0.25', 'ir_r8_k5_s1_e3_c160_se0.25'],
            ['ir_r1_k3_s2_e6_c264_se0.25', 'ir_r6_k5_s1_e5_c264_se0.25', 'ir_r2_k5_s1_e6_c288_se0.25'],
            ['cn_r1_k1_s1_c1728'],
        ]
    else:
        raise NotImplemented
    round_chs_fn = partial(round_channels, multiplier=channel_multiplier, round_limit=0.95)
    se_layer = partial(SqueezeExcite, gate_layer='hard_sigmoid', rd_round_fn=round_chs_fn)
    act_layer = resolve_act_layer(kwargs, 'hard_swish')
    model_kwargs = dict(
        block_args=decode_arch_def(arch_def),
        num_features=1984,
        head_bias=False,
        stem_size=stem_size,
        round_chs_fn=round_chs_fn,
        se_from_exp=False,
        norm_layer=partial(nn.BatchNorm2d, **resolve_bn_args(kwargs)),
        act_layer=act_layer,
        se_layer=se_layer,
        **kwargs,
    )
    model = _create_mnv3(variant, pretrained, **model_kwargs)
    return model


def _gen_lcnet(variant: str, channel_multiplier: float = 1.0, pretrained: bool = False, **kwargs):
    """ LCNet
    Essentially a MobileNet-V3 crossed with a MobileNet-V1

    Paper: `PP-LCNet: A Lightweight CPU Convolutional Neural Network` - https://arxiv.org/abs/2109.15099

    Args:
      channel_multiplier: multiplier to number of channels per layer.
    """
    arch_def = [
        # stage 0, 112x112 in
        ['dsa_r1_k3_s1_c32'],
        # stage 1, 112x112 in
        ['dsa_r2_k3_s2_c64'],
        # stage 2, 56x56 in
        ['dsa_r2_k3_s2_c128'],
        # stage 3, 28x28 in
        ['dsa_r1_k3_s2_c256', 'dsa_r1_k5_s1_c256'],
        # stage 4, 14x14in
        ['dsa_r4_k5_s1_c256'],
        # stage 5, 14x14in
        ['dsa_r2_k5_s2_c512_se0.25'],
        # 7x7
    ]
    model_kwargs = dict(
        block_args=decode_arch_def(arch_def),
        stem_size=16,
        round_chs_fn=partial(round_channels, multiplier=channel_multiplier),
        norm_layer=partial(nn.BatchNorm2d, **resolve_bn_args(kwargs)),
        act_layer=resolve_act_layer(kwargs, 'hard_swish'),
        se_layer=partial(SqueezeExcite, gate_layer='hard_sigmoid', force_act_layer=nn.ReLU),
        num_features=1280,
        **kwargs,
    )
    model = _create_mnv3(variant, pretrained, **model_kwargs)
    return model


<<<<<<< HEAD


def _gen_mobilenet_v4(variant: str, channel_multiplier: float = 1.0, pretrained: bool = False, **kwargs) -> MobileNetV3:
    """Creates a MobileNet-V4 model.

    Ref impl: ?
    Paper: https://arxiv.org/abs/1905.02244

    Args:
      channel_multiplier: multiplier to number of channels per layer.
    """
    if 'hybrid' in variant:
        if 'medium' in variant:
            stem_size = 32
            num_features = 1280
            act_layer = resolve_act_layer(kwargs, 'relu')
            arch_def = [
                # stage 0, 112x112 in
                ['er_r1_k3_s2_e4_c48'],
                # stage 1, 56x56 in
                ['uir_r1_a3_k5_s2_e4_c80', 'uir_r1_a3_k3_s1_e2_c80'],
                # stage 2, 28x28 in
                [
                    'uir_r1_a3_k5_s2_e6_c160',
                    'uir_r1_a0_k0_s1_e2_c160',
                    'uir_r1_a3_k3_s1_e4_c160',
                    'uir_r1_a3_k5_s1_e4_c160',
                    'mqa_r1_k3_h4_s1_v2_d64_c160',
                    'uir_r1_a3_k3_s1_e4_c160',
                    'mqa_r1_k3_h4_s1_v2_d64_c160',
                    'uir_r1_a3_k0_s1_e4_c160',  # convnext
                    'mqa_r1_k3_h4_s1_v2_d64_c160',
                    'uir_r1_a3_k3_s1_e4_c160',
                    'mqa_r1_k3_h4_s1_v2_d64_c160',
                    'uir_r1_a3_k0_s1_e4_c160',  # convnext
                ],
                # stage 3, 14x14in
                [
                    'uir_r1_a5_k5_s2_e6_c256',
                    'uir_r1_a5_k5_s1_e4_c256',
                    'uir_r2_a3_k5_s1_e4_c256',
                    'uir_r1_a0_k0_s1_e2_c256',
                    'uir_r1_a3_k5_s1_e2_c256',
                    'uir_r1_a0_k0_s1_e2_c256',
                    'uir_r1_a0_k0_s1_e4_c256',
                    'mqa_r1_k3_h4_s1_d64_c256',
                    'uir_r1_a3_k0_s1_e4_c256',  # convnext
                    'mqa_r1_k3_h4_s1_d64_c256',
                    'uir_r1_a5_k5_s1_e4_c256',
                    'mqa_r1_k3_h4_s1_d64_c256',
                    'uir_r1_a5_k0_s1_e4_c256',  # convnext4
                    'mqa_r1_k3_h4_s1_d64_c256',
                    'uir_r1_a5_k0_s1_e4_c256',  # convnext4
                ],
                # stage 4, 7x7 in
                ['cn_r1_k1_s1_c960'],
            ]
        elif 'large' in variant:
            stem_size = 24
            num_features = 1280
            act_layer = resolve_act_layer(kwargs, 'gelu')
            arch_def = [
                # stage 0, 112x112 in
                ['er_r1_k3_s2_e4_c48'],
                # stage 1, 56x56 in
                ['uir_r1_a3_k5_s2_e4_c96', 'uir_r1_a3_k3_s1_e4_c96'],
                # stage 2, 28x28 in
                [
                    'uir_r1_a3_k5_s2_e4_c192',
                    'uir_r3_a3_k3_s1_e4_c192',
                    'uir_r1_a3_k5_s1_e4_c192',
                    'uir_r2_a5_k3_s1_e4_c192',
                    'mqa_r1_k3_h8_s1_v2_d48_c192',
                    'uir_r1_a5_k3_s1_e4_c192',
                    'mqa_r1_k3_h8_s1_v2_d48_c192',
                    'uir_r1_a5_k3_s1_e4_c192',
                    'mqa_r1_k3_h8_s1_v2_d48_c192',
                    'uir_r1_a5_k3_s1_e4_c192',
                    'mqa_r1_k3_h8_s1_v2_d48_c192',
                    'uir_r1_a3_k0_s1_e4_c192',  # convnext
                ],
                # stage 3, 14x14in
                [
                    'uir_r4_a5_k5_s2_e4_c512',
                    'uir_r1_a5_k0_s1_e4_c512',  # convnext
                    'uir_r1_a5_k3_s1_e4_c512',
                    'uir_r2_a5_k0_s1_e4_c512',  # convnext
                    'uir_r1_a5_k3_s1_e4_c512',
                    'uir_r1_a5_k5_s1_e4_c512',
                    'mqa_r1_k3_h8_s1_d64_c512',
                    'uir_r3_a5_k0_s1_e4_c512',  # convnext
                    'mqa_r1_k3_h8_s1_d64_c512',
                    'uir_r3_a5_k0_s1_e4_c512',  # convnext
                    'mqa_r1_k3_h8_s1_d64_c512',
                    'uir_r3_a5_k0_s1_e4_c512',  # convnext
                    'mqa_r1_k3_h8_s1_d64_c512',
                    'uir_r3_a5_k0_s1_e4_c512',  # convnext
                ],
                # stage 4, 7x7 in
                ['cn_r1_k1_s1_c960'],
            ]
        else:
            assert False, f'Unknown variant {variant}.'
    else:
        if 'small' in variant:
            stem_size = 32
            num_features = 1280
            act_layer = resolve_act_layer(kwargs, 'relu')
            arch_def = [
                # stage 0, 112x112 in
                ['cn_r1_k3_s2_e1_c32', 'cn_r1_k1_s1_e1_c32'],
                # stage 1, 56x56 in
                ['cn_r1_k3_s2_e1_c96', 'cn_r1_k1_s1_e1_c64'],
                # stage 2, 28x28 in
                [
                    'uir_r1_a5_k5_s2_e3_c96',  # start dw
                    'uir_r4_a0_k3_s1_e2_c96',  # ir
                    'uir_r1_a3_k0_s1_e4_c96',  # convnext
                ],
                # stage 3, 14x14 in
                [
                    'uir_r1_a3_k3_s2_e6_c128',  # start dw
                    'uir_r1_a5_k5_s1_e4_c128',  # start dw
                    'uir_r1_a0_k5_s1_e4_c128',  # ir
                    'uir_r1_a0_k5_s1_e3_c128',  # ir
                    'uir_r2_a0_k5_s1_e4_c128',  # ir
                ],
                # stage 4, 7x7 in
                ['cn_r1_k1_s1_c960'],  # hard-swish
            ]
        elif 'medium' in variant:
            stem_size = 32
            num_features = 1280
            act_layer = resolve_act_layer(kwargs, 'relu')
            arch_def = [
                # stage 0, 112x112 in
                ['er_r1_k3_s2_e4_c48'],
                # stage 1, 56x56 in
                ['uir_r1_a3_k5_s2_e4_c80', 'uir_r1_a3_k3_s1_e2_c80'],
                # stage 2, 28x28 in
                [
                    'uir_r1_a5_k3_s2_e6_c160',
                    'uir_r2_a3_k3_s1_e4_c160',
                    'uir_r1_a3_k3_s1_e4_c160',
                    'uir_r1_a3_k3_s1_e4_c160',
                    'uir_r1_a3_k0_s1_e4_c160',  # convnext
                    'uir_r2_a0_k0_s1_e2_c160',
                    'uir_r1_a3_k0_s1_e4_c160',  # convnext
                ],
                # stage 3, 14x14in
                [
                    'uir_r1_a5_k5_s2_e6_c256',
                    'uir_r1_a5_k5_s1_e4_c256',
                    'uir_r2_a3_k5_s1_e4_c256',
                    'uir_r1_a0_k0_s1_e4_c256',
                    'uir_r1_a3_k0_s1_e4_c256',  # convnext
                    'uir_r1_a3_k0_s1_e4_c256',  # convnext
                    'uir_r1_a3_k5_s1_e2_c256',
                    'uir_r1_a5_k5_s1_e4_c256',
                    'uir_r2_a0_k0_s1_e4_c256',
                    'uir_r1_a5_k0_s1_e2_c256',  # convnext
                ],
                # stage 4, 7x7 in
                ['cn_r1_k1_s1_c960'],
            ]
        elif 'large' in variant:
            stem_size = 24
            num_features = 1280
            act_layer = resolve_act_layer(kwargs, 'relu')
            arch_def = [
                # stage 0, 112x112 in
                ['er_r1_k3_s2_e4_c48'],
                # stage 1, 56x56 in
                ['uir_r1_a3_k5_s2_e4_c96', 'uir_r1_a3_k3_s1_e4_c96'],
                # stage 2, 28x28 in
                [
                    'uir_r1_a3_k5_s2_e4_c192',
                    'uir_r3_a3_k3_s1_e4_c192',
                    'uir_r1_a3_k5_s1_e4_c192',
                    'uir_r5_a5_k3_s1_e4_c192',
                    'uir_r1_a3_k0_s1_e4_c192',  # convnext
                ],
                # stage 3, 14x14in
                [
                    'uir_r4_a5_k5_s2_e4_c512',
                    'uir_r1_a5_k0_s1_e4_c512',  # convnext
                    'uir_r1_a5_k3_s1_e4_c512',
                    'uir_r2_a5_k0_s1_e4_c512',  # convnext
                    'uir_r1_a5_k3_s1_e4_c512',
                    'uir_r1_a5_k5_s1_e4_c512',
                    'uir_r3_a5_k0_s1_e4_c512',  # convnext

                ],
                # stage 4, 7x7 in
                ['cn_r1_k1_s1_c960'],
            ]
        else:
            assert False, f'Unknown variant {variant}.'

    se_layer = partial(SqueezeExcite, gate_layer='hard_sigmoid', force_act_layer=nn.ReLU, rd_round_fn=round_channels)
    model_kwargs = dict(
        block_args=decode_arch_def(arch_def),
        num_features=num_features,
        stem_size=stem_size,
        fix_stem=channel_multiplier < 0.75,
        round_chs_fn=partial(round_channels, multiplier=channel_multiplier),
        norm_layer=partial(nn.BatchNorm2d, **resolve_bn_args(kwargs)),
        act_layer=act_layer,
        se_layer=se_layer,
        **kwargs,
    )
    model = _create_mnv3(variant, pretrained, **model_kwargs)
    return model

=======
>>>>>>> e748805b

def _cfg(url: str = '', **kwargs):
    return {
        'url': url, 'num_classes': 1000, 'input_size': (3, 224, 224), 'pool_size': (7, 7),
        'crop_pct': 0.875, 'interpolation': 'bilinear',
        'mean': IMAGENET_DEFAULT_MEAN, 'std': IMAGENET_DEFAULT_STD,
        'first_conv': 'conv_stem', 'classifier': 'classifier',
        **kwargs
    }


default_cfgs = generate_default_cfgs({
    'mobilenetv3_large_075.untrained': _cfg(url=''),
    'mobilenetv3_large_100.ra_in1k': _cfg(
        interpolation='bicubic',
        url='https://github.com/rwightman/pytorch-image-models/releases/download/v0.1-weights/mobilenetv3_large_100_ra-f55367f5.pth',
        hf_hub_id='timm/'),
    'mobilenetv3_large_100.miil_in21k_ft_in1k': _cfg(
        interpolation='bilinear', mean=(0., 0., 0.), std=(1., 1., 1.),
        origin_url='https://github.com/Alibaba-MIIL/ImageNet21K',
        paper_ids='arXiv:2104.10972v4',
        url='https://github.com/rwightman/pytorch-image-models/releases/download/v0.1-tresnet/mobilenetv3_large_100_1k_miil_78_0-66471c13.pth',
        hf_hub_id='timm/'),
    'mobilenetv3_large_100.miil_in21k': _cfg(
        url='https://github.com/rwightman/pytorch-image-models/releases/download/v0.1-tresnet/mobilenetv3_large_100_in21k_miil-d71cc17b.pth',
        hf_hub_id='timm/',
        origin_url='https://github.com/Alibaba-MIIL/ImageNet21K',
        paper_ids='arXiv:2104.10972v4',
        interpolation='bilinear', mean=(0., 0., 0.), std=(1., 1., 1.), num_classes=11221),
    'mobilenetv3_large_150.untrained': _cfg(
        interpolation='bicubic'),


    'mobilenetv3_small_050.lamb_in1k': _cfg(
        url='https://github.com/rwightman/pytorch-image-models/releases/download/v0.1-weights/mobilenetv3_small_050_lambc-4b7bbe87.pth',
        hf_hub_id='timm/',
        interpolation='bicubic'),
    'mobilenetv3_small_075.lamb_in1k': _cfg(
        url='https://github.com/rwightman/pytorch-image-models/releases/download/v0.1-weights/mobilenetv3_small_075_lambc-384766db.pth',
        hf_hub_id='timm/',
        interpolation='bicubic'),
    'mobilenetv3_small_100.lamb_in1k': _cfg(
        url='https://github.com/rwightman/pytorch-image-models/releases/download/v0.1-weights/mobilenetv3_small_100_lamb-266a294c.pth',
        hf_hub_id='timm/',
        interpolation='bicubic'),

    'mobilenetv3_rw.rmsp_in1k': _cfg(
        url='https://github.com/rwightman/pytorch-image-models/releases/download/v0.1-weights/mobilenetv3_100-35495452.pth',
        hf_hub_id='timm/',
        interpolation='bicubic'),

    'tf_mobilenetv3_large_075.in1k': _cfg(
        url='https://github.com/rwightman/pytorch-image-models/releases/download/v0.1-weights/tf_mobilenetv3_large_075-150ee8b0.pth',
        hf_hub_id='timm/',
        mean=IMAGENET_INCEPTION_MEAN, std=IMAGENET_INCEPTION_STD),
    'tf_mobilenetv3_large_100.in1k': _cfg(
        url='https://github.com/rwightman/pytorch-image-models/releases/download/v0.1-weights/tf_mobilenetv3_large_100-427764d5.pth',
        hf_hub_id='timm/',
        mean=IMAGENET_INCEPTION_MEAN, std=IMAGENET_INCEPTION_STD),
    'tf_mobilenetv3_large_minimal_100.in1k': _cfg(
        url='https://github.com/rwightman/pytorch-image-models/releases/download/v0.1-weights/tf_mobilenetv3_large_minimal_100-8596ae28.pth',
        hf_hub_id='timm/',
        mean=IMAGENET_INCEPTION_MEAN, std=IMAGENET_INCEPTION_STD),
    'tf_mobilenetv3_small_075.in1k': _cfg(
        url='https://github.com/rwightman/pytorch-image-models/releases/download/v0.1-weights/tf_mobilenetv3_small_075-da427f52.pth',
        hf_hub_id='timm/',
        mean=IMAGENET_INCEPTION_MEAN, std=IMAGENET_INCEPTION_STD),
    'tf_mobilenetv3_small_100.in1k': _cfg(
        url= 'https://github.com/rwightman/pytorch-image-models/releases/download/v0.1-weights/tf_mobilenetv3_small_100-37f49e2b.pth',
        hf_hub_id='timm/',
        mean=IMAGENET_INCEPTION_MEAN, std=IMAGENET_INCEPTION_STD),
    'tf_mobilenetv3_small_minimal_100.in1k': _cfg(
        url='https://github.com/rwightman/pytorch-image-models/releases/download/v0.1-weights/tf_mobilenetv3_small_minimal_100-922a7843.pth',
        hf_hub_id='timm/',
        mean=IMAGENET_INCEPTION_MEAN, std=IMAGENET_INCEPTION_STD),

    'fbnetv3_b.ra2_in1k': _cfg(
        url='https://github.com/rwightman/pytorch-image-models/releases/download/v0.1-weights/fbnetv3_b_224-ead5d2a1.pth',
        hf_hub_id='timm/',
        test_input_size=(3, 256, 256), crop_pct=0.95),
    'fbnetv3_d.ra2_in1k': _cfg(
        url='https://github.com/rwightman/pytorch-image-models/releases/download/v0.1-weights/fbnetv3_d_224-c98bce42.pth',
        hf_hub_id='timm/',
        test_input_size=(3, 256, 256), crop_pct=0.95),
    'fbnetv3_g.ra2_in1k': _cfg(
        url='https://github.com/rwightman/pytorch-image-models/releases/download/v0.1-weights/fbnetv3_g_240-0b1df83b.pth',
        hf_hub_id='timm/',
        input_size=(3, 240, 240), test_input_size=(3, 288, 288), crop_pct=0.95, pool_size=(8, 8)),

    "lcnet_035.untrained": _cfg(),
    "lcnet_050.ra2_in1k": _cfg(
        url='https://github.com/rwightman/pytorch-image-models/releases/download/v0.1-weights/lcnet_050-f447553b.pth',
        hf_hub_id='timm/',
        interpolation='bicubic',
    ),
    "lcnet_075.ra2_in1k": _cfg(
        url='https://github.com/rwightman/pytorch-image-models/releases/download/v0.1-weights/lcnet_075-318cad2c.pth',
        hf_hub_id='timm/',
        interpolation='bicubic',
    ),
    "lcnet_100.ra2_in1k": _cfg(
        url='https://github.com/rwightman/pytorch-image-models/releases/download/v0.1-weights/lcnet_100-a929038c.pth',
        hf_hub_id='timm/',
        interpolation='bicubic',
    ),
    "lcnet_150.untrained": _cfg(),

    'mobilenetv4_conv_small': _cfg(
        # hf_hub_id='timm/',
        interpolation='bicubic'),
    'mobilenetv4_conv_medium': _cfg(
        #hf_hub_id='timm/',
        interpolation='bicubic'),
    'mobilenetv4_conv_large': _cfg(
        # hf_hub_id='timm/',
        interpolation='bicubic'),

    'mobilenetv4_hybrid_small': _cfg(
        # hf_hub_id='timm/',
        interpolation='bicubic'),
    'mobilenetv4_hybrid_medium': _cfg(
        # hf_hub_id='timm/',
        interpolation='bicubic'),
    'mobilenetv4_hybrid_large': _cfg(
        # hf_hub_id='timm/',
        interpolation='bicubic'),
    'mobilenetv4_hybrid_medium_075': _cfg(
        # hf_hub_id='timm/',
        interpolation='bicubic'),
    'mobilenetv4_hybrid_medium_150': _cfg(
        # hf_hub_id='timm/',
        interpolation='bicubic'),
})


@register_model
def mobilenetv3_large_075(pretrained: bool = False, **kwargs) -> MobileNetV3:
    """ MobileNet V3 """
    model = _gen_mobilenet_v3('mobilenetv3_large_075', 0.75, pretrained=pretrained, **kwargs)
    return model


@register_model
def mobilenetv3_large_100(pretrained: bool = False, **kwargs) -> MobileNetV3:
    """ MobileNet V3 """
    model = _gen_mobilenet_v3('mobilenetv3_large_100', 1.0, pretrained=pretrained, **kwargs)
    return model


@register_model
def mobilenetv3_large_150(pretrained: bool = False, **kwargs) -> MobileNetV3:
    """ MobileNet V3 """
    model = _gen_mobilenet_v3('mobilenetv3_large_100', 1.5, pretrained=pretrained, **kwargs)
    return model


@register_model
def mobilenetv3_small_050(pretrained: bool = False, **kwargs) -> MobileNetV3:
    """ MobileNet V3 """
    model = _gen_mobilenet_v3('mobilenetv3_small_050', 0.50, pretrained=pretrained, **kwargs)
    return model


@register_model
def mobilenetv3_small_075(pretrained: bool = False, **kwargs) -> MobileNetV3:
    """ MobileNet V3 """
    model = _gen_mobilenet_v3('mobilenetv3_small_075', 0.75, pretrained=pretrained, **kwargs)
    return model


@register_model
def mobilenetv3_small_100(pretrained: bool = False, **kwargs) -> MobileNetV3:
    """ MobileNet V3 """
    model = _gen_mobilenet_v3('mobilenetv3_small_100', 1.0, pretrained=pretrained, **kwargs)
    return model


@register_model
def mobilenetv3_rw(pretrained: bool = False, **kwargs) -> MobileNetV3:
    """ MobileNet V3 """
    kwargs.setdefault('bn_eps', BN_EPS_TF_DEFAULT)
    model = _gen_mobilenet_v3_rw('mobilenetv3_rw', 1.0, pretrained=pretrained, **kwargs)
    return model


@register_model
def tf_mobilenetv3_large_075(pretrained: bool = False, **kwargs) -> MobileNetV3:
    """ MobileNet V3 """
    kwargs.setdefault('bn_eps', BN_EPS_TF_DEFAULT)
    kwargs.setdefault('pad_type', 'same')
    model = _gen_mobilenet_v3('tf_mobilenetv3_large_075', 0.75, pretrained=pretrained, **kwargs)
    return model


@register_model
def tf_mobilenetv3_large_100(pretrained: bool = False, **kwargs) -> MobileNetV3:
    """ MobileNet V3 """
    kwargs.setdefault('bn_eps', BN_EPS_TF_DEFAULT)
    kwargs.setdefault('pad_type', 'same')
    model = _gen_mobilenet_v3('tf_mobilenetv3_large_100', 1.0, pretrained=pretrained, **kwargs)
    return model


@register_model
def tf_mobilenetv3_large_minimal_100(pretrained: bool = False, **kwargs) -> MobileNetV3:
    """ MobileNet V3 """
    kwargs.setdefault('bn_eps', BN_EPS_TF_DEFAULT)
    kwargs.setdefault('pad_type', 'same')
    model = _gen_mobilenet_v3('tf_mobilenetv3_large_minimal_100', 1.0, pretrained=pretrained, **kwargs)
    return model


@register_model
def tf_mobilenetv3_small_075(pretrained: bool = False, **kwargs) -> MobileNetV3:
    """ MobileNet V3 """
    kwargs.setdefault('bn_eps', BN_EPS_TF_DEFAULT)
    kwargs.setdefault('pad_type', 'same')
    model = _gen_mobilenet_v3('tf_mobilenetv3_small_075', 0.75, pretrained=pretrained, **kwargs)
    return model


@register_model
def tf_mobilenetv3_small_100(pretrained: bool = False, **kwargs) -> MobileNetV3:
    """ MobileNet V3 """
    kwargs.setdefault('bn_eps', BN_EPS_TF_DEFAULT)
    kwargs.setdefault('pad_type', 'same')
    model = _gen_mobilenet_v3('tf_mobilenetv3_small_100', 1.0, pretrained=pretrained, **kwargs)
    return model


@register_model
def tf_mobilenetv3_small_minimal_100(pretrained: bool = False, **kwargs) -> MobileNetV3:
    """ MobileNet V3 """
    kwargs.setdefault('bn_eps', BN_EPS_TF_DEFAULT)
    kwargs.setdefault('pad_type', 'same')
    model = _gen_mobilenet_v3('tf_mobilenetv3_small_minimal_100', 1.0, pretrained=pretrained, **kwargs)
    return model


@register_model
def fbnetv3_b(pretrained: bool = False, **kwargs) -> MobileNetV3:
    """ FBNetV3-B """
    model = _gen_fbnetv3('fbnetv3_b', pretrained=pretrained, **kwargs)
    return model


@register_model
def fbnetv3_d(pretrained: bool = False, **kwargs) -> MobileNetV3:
    """ FBNetV3-D """
    model = _gen_fbnetv3('fbnetv3_d', pretrained=pretrained, **kwargs)
    return model


@register_model
def fbnetv3_g(pretrained: bool = False, **kwargs) -> MobileNetV3:
    """ FBNetV3-G """
    model = _gen_fbnetv3('fbnetv3_g', pretrained=pretrained, **kwargs)
    return model


@register_model
def lcnet_035(pretrained: bool = False, **kwargs) -> MobileNetV3:
    """ PP-LCNet 0.35"""
    model = _gen_lcnet('lcnet_035', 0.35, pretrained=pretrained, **kwargs)
    return model


@register_model
def lcnet_050(pretrained: bool = False, **kwargs) -> MobileNetV3:
    """ PP-LCNet 0.5"""
    model = _gen_lcnet('lcnet_050', 0.5, pretrained=pretrained, **kwargs)
    return model


@register_model
def lcnet_075(pretrained: bool = False, **kwargs) -> MobileNetV3:
    """ PP-LCNet 1.0"""
    model = _gen_lcnet('lcnet_075', 0.75, pretrained=pretrained, **kwargs)
    return model


@register_model
def lcnet_100(pretrained: bool = False, **kwargs) -> MobileNetV3:
    """ PP-LCNet 1.0"""
    model = _gen_lcnet('lcnet_100', 1.0, pretrained=pretrained, **kwargs)
    return model


@register_model
def lcnet_150(pretrained: bool = False, **kwargs) -> MobileNetV3:
    """ PP-LCNet 1.5"""
    model = _gen_lcnet('lcnet_150', 1.5, pretrained=pretrained, **kwargs)
    return model


@register_model
def mobilenetv4_conv_small(pretrained: bool = False, **kwargs) -> MobileNetV3:
    """ MobileNet V4 """
    model = _gen_mobilenet_v4('mobilenetv4_conv_small', 1.0, pretrained=pretrained, **kwargs)
    return model


@register_model
def mobilenetv4_conv_medium(pretrained: bool = False, **kwargs) -> MobileNetV3:
    """ MobileNet V4 """
    model = _gen_mobilenet_v4('mobilenetv4_conv_medium', 1.0, pretrained=pretrained, **kwargs)
    return model


@register_model
def mobilenetv4_conv_large(pretrained: bool = False, **kwargs) -> MobileNetV3:
    """ MobileNet V4 """
    model = _gen_mobilenet_v4('mobilenetv4_conv_large', 1.0, pretrained=pretrained, **kwargs)
    return model


@register_model
def mobilenetv4_hybrid_medium_075(pretrained: bool = False, **kwargs) -> MobileNetV3:
    """ MobileNet V4 Hybrid """
    model = _gen_mobilenet_v4('mobilenetv4_hybrid_medium_075', 0.75, pretrained=pretrained, **kwargs)
    return model


@register_model
def mobilenetv4_hybrid_medium(pretrained: bool = False, **kwargs) -> MobileNetV3:
    """ MobileNet V4 Hybrid """
    model = _gen_mobilenet_v4('mobilenetv4_hybrid_medium', 1.0, pretrained=pretrained, **kwargs)
    return model


@register_model
def mobilenetv4_hybrid_medium_150(pretrained: bool = False, **kwargs) -> MobileNetV3:
    """ MobileNet V4 Hybrid """
    model = _gen_mobilenet_v4('mobilenetv4_hybrid_medium_150', 1.5, pretrained=pretrained, **kwargs)
    return model


@register_model
def mobilenetv4_hybrid_large(pretrained: bool = False, **kwargs) -> MobileNetV3:
    """ MobileNet V4 Hybrid"""
    model = _gen_mobilenet_v4('mobilenetv4_hybrid_large', 1.0, pretrained=pretrained, **kwargs)
    return model



register_model_deprecations(__name__, {
    'mobilenetv3_large_100_miil': 'mobilenetv3_large_100.miil_in21k_ft_in1k',
    'mobilenetv3_large_100_miil_in21k': 'mobilenetv3_large_100.miil_in21k',
})<|MERGE_RESOLUTION|>--- conflicted
+++ resolved
@@ -620,9 +620,6 @@
     )
     model = _create_mnv3(variant, pretrained, **model_kwargs)
     return model
-
-
-<<<<<<< HEAD
 
 
 def _gen_mobilenet_v4(variant: str, channel_multiplier: float = 1.0, pretrained: bool = False, **kwargs) -> MobileNetV3:
@@ -837,8 +834,6 @@
     model = _create_mnv3(variant, pretrained, **model_kwargs)
     return model
 
-=======
->>>>>>> e748805b
 
 def _cfg(url: str = '', **kwargs):
     return {
