--- conflicted
+++ resolved
@@ -33,11 +33,7 @@
 
 from timm import utils
 from timm.data import create_dataset, create_loader, resolve_data_config, Mixup, FastCollateMixup, AugMixDataset
-<<<<<<< HEAD
-from timm.layers import convert_splitbn_model, convert_sync_batchnorm, set_fast_norm, PyramidFeatureAggregationModel
-=======
 from timm.layers import convert_splitbn_model, convert_sync_batchnorm, set_fast_norm, PyramidFeatureAggregationModel, FeaturePyramid2Token
->>>>>>> 5dfe41d3
 from timm.loss import JsdCrossEntropy, SoftTargetCrossEntropy, BinaryCrossEntropy, LabelSmoothingCrossEntropy
 from timm.models import create_model, safe_model_name, resume_checkpoint, load_checkpoint, model_parameters
 from timm.optim import create_optimizer_v2, optimizer_kwargs
@@ -167,12 +163,9 @@
                    help='Head initialization bias value')
 group.add_argument('--use-pyramid-head', default=False, action='store_true')
 group.add_argument('--pyramid-head-kwargs', nargs='*', default={}, action=utils.ParseKwargs)
-<<<<<<< HEAD
-=======
 group.add_argument('--use-fp2t', default=False, action='store_true')
 group.add_argument('--fp2t-kwargs', nargs='*', default={}, action=utils.ParseKwargs)
 
->>>>>>> 5dfe41d3
 
 # scripting / codegen
 scripting_group = group.add_mutually_exclusive_group()
@@ -492,11 +485,7 @@
         bn_eps=args.bn_eps,
         scriptable=args.torchscript,
         checkpoint_path=args.initial_checkpoint,
-<<<<<<< HEAD
-        features_only=args.use_pyramid_head,
-=======
         features_only=args.use_pyramid_head or args.use_fp2t,
->>>>>>> 5dfe41d3
         **factory_kwargs,
         **args.model_kwargs,
     )
@@ -512,12 +501,9 @@
 
     if args.use_pyramid_head:
         model = PyramidFeatureAggregationModel(model, args.num_classes, **args.model_kwargs)
-<<<<<<< HEAD
-=======
         
     if args.use_fp2t:
         model = FeaturePyramid2Token(model, num_classes = args.num_classes, **args.fp2t_kwargs)
->>>>>>> 5dfe41d3
 
     if args.num_classes is None:
         assert hasattr(model, 'num_classes'), 'Model must have `num_classes` attr if not set on cmd line/config.'
